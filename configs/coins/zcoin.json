--- conflicted
+++ resolved
@@ -22,17 +22,10 @@
     "package_name": "backend-zcoin",
     "package_revision": "satoshilabs-1",
     "system_user": "zcoin",
-<<<<<<< HEAD
-    "version": "0.13.8.1-beta13",
-    "binary_url": "https://github.com/zcoinofficial/zcoin/releases/download/v0.13.8.1-beta13/zcoin-0.13.8.1-beta13-linux64.tar.gz",
+    "version": "0.13.8.2",
+    "binary_url": "https://github.com/zcoinofficial/zcoin/releases/download/v0.13.8.2/zcoin-0.13.8.2-linux64.tar.gz",
     "verification_type": "sha256",
-    "verification_source": "c35261498f456e2fe1a4837e889bb0c0845b27ffd0ad0b1217b4901c20fd3f9b",
-=======
-    "version": "0.13.7.10",
-    "binary_url": "https://github.com/zcoinofficial/zcoin/releases/download/v0.13.7.10/zcoin-0.13.7.10-linux64.tar.gz",
-    "verification_type": "sha256",
-    "verification_source": "04b11d4bed070c0131e3b546e5ebdddf174121dd6f39cc02f7f241bc56fb3a8c",
->>>>>>> e7020b2b
+    "verification_source": "468a7b5c030a04e4c38ce23821d331f215ccf0665dec10c1001b357a8fbe196c",
     "extract_command": "tar -C backend --strip 1 -xf",
     "exclude_files": [
       "bin/test_bitcoin",
