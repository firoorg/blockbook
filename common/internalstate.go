--- conflicted
+++ resolved
@@ -59,11 +59,7 @@
 	Host         string `json:"host"`
 
 	DbState       uint32 `json:"dbState"`
-<<<<<<< HEAD
 	SpendingIndex bool   `json:"spendingIndex"`
-=======
-	ExtendedIndex bool   `json:"extendedIndex"`
->>>>>>> 52f86d2e
 
 	LastStore time.Time `json:"lastStore"`
 
