--- conflicted
+++ resolved
@@ -60,13 +60,8 @@
 	Host         string `json:"host" ts_doc:"Hostname of the node or backend."`
 	Network      string `json:"network,omitempty" ts_doc:"Network name if different from CoinShortcut (e.g. 'testnet')."`
 
-<<<<<<< HEAD
 	DbState       uint32 `json:"dbState"`
 	SpendingIndex bool   `json:"spendingIndex"`
-=======
-	DbState       uint32 `json:"dbState" ts_doc:"State of the database (closed=0, open=1, inconsistent=2)."`
-	ExtendedIndex bool   `json:"extendedIndex" ts_doc:"Indicates if an extended indexing strategy is used."`
->>>>>>> abbd9237
 
 	LastStore time.Time `json:"lastStore" ts_doc:"Time when the internal state was last stored/persisted."`
 
