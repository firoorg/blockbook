package server

import (
	"context"
	"encoding/json"
	"fmt"
	"html/template"
	"io"
	"math/big"
	"net/http"
	"net/url"
	"os"
	"path/filepath"
	"reflect"
	"regexp"
	"runtime"
	"runtime/debug"
	"sort"
	"strconv"
	"strings"
	"time"

	"github.com/golang/glog"
	"github.com/trezor/blockbook/api"
	"github.com/trezor/blockbook/bchain"
	"github.com/trezor/blockbook/common"
	"github.com/trezor/blockbook/db"
	"github.com/trezor/blockbook/fiat"
)

const txsOnPage = 25
const blocksOnPage = 50
const mempoolTxsOnPage = 50
const txsInAPI = 1000

const secondaryCoinCookieName = "secondary_coin"

const (
	_ = iota
	apiV1
	apiV2
)

// PublicServer provides public http server functionality
type PublicServer struct {
	htmlTemplates[TemplateData]
	binding             string
	certFiles           string
	socketio            *SocketIoServer
	websocket           *WebsocketServer
	https               *http.Server
	db                  *db.RocksDB
	txCache             *db.TxCache
	chain               bchain.BlockChain
	chainParser         bchain.BlockChainParser
	mempool             bchain.Mempool
	api                 *api.Worker
	explorerURL         string
	internalExplorer    bool
	is                  *common.InternalState
	fiatRates           *fiat.FiatRates
	useSatsAmountFormat bool
}

// NewPublicServer creates new public server http interface to blockbook and returns its handle
// only basic functionality is mapped, to map all functions, call
func NewPublicServer(binding string, certFiles string, db *db.RocksDB, chain bchain.BlockChain, mempool bchain.Mempool, txCache *db.TxCache, explorerURL string, metrics *common.Metrics, is *common.InternalState, fiatRates *fiat.FiatRates, debugMode bool) (*PublicServer, error) {

	api, err := api.NewWorker(db, chain, mempool, txCache, metrics, is, fiatRates)
	if err != nil {
		return nil, err
	}

	socketio, err := NewSocketIoServer(db, chain, mempool, txCache, metrics, is, fiatRates)
	if err != nil {
		return nil, err
	}

	websocket, err := NewWebsocketServer(db, chain, mempool, txCache, metrics, is, fiatRates)
	if err != nil {
		return nil, err
	}

	addr, path := splitBinding(binding)
	serveMux := http.NewServeMux()
	https := &http.Server{
		Addr:    addr,
		Handler: serveMux,
	}

	s := &PublicServer{
		htmlTemplates: htmlTemplates[TemplateData]{
			metrics: metrics,
			debug:   debugMode,
		},
		binding:             binding,
		certFiles:           certFiles,
		https:               https,
		api:                 api,
		socketio:            socketio,
		websocket:           websocket,
		db:                  db,
		txCache:             txCache,
		chain:               chain,
		chainParser:         chain.GetChainParser(),
		mempool:             mempool,
		explorerURL:         explorerURL,
		internalExplorer:    explorerURL == "",
		is:                  is,
		fiatRates:           fiatRates,
		useSatsAmountFormat: chain.GetChainParser().GetChainType() == bchain.ChainBitcoinType && chain.GetChainParser().AmountDecimals() == 8,
	}
	s.htmlTemplates.newTemplateData = s.newTemplateData
	s.htmlTemplates.newTemplateDataWithError = s.newTemplateDataWithError
	s.htmlTemplates.parseTemplates = s.parseTemplates
	s.htmlTemplates.postHtmlTemplateHandler = s.postHtmlTemplateHandler
	s.templates = s.parseTemplates()

	// map only basic functions, the rest is enabled by method MapFullPublicInterface
	serveMux.Handle(path+"favicon.ico", http.FileServer(http.Dir("./static/")))
	serveMux.Handle(path+"static/", http.StripPrefix("/static/", http.FileServer(http.Dir("./static/"))))
	// default handler
	serveMux.HandleFunc(path, s.htmlTemplateHandler(s.explorerIndex))
	// default API handler
	serveMux.HandleFunc(path+"api/", s.jsonHandler(s.apiIndex, apiV2))

	return s, nil
}

// Run starts the server
func (s *PublicServer) Run() error {
	if s.certFiles == "" {
		glog.Info("public server: starting to listen on http://", s.https.Addr)
		return s.https.ListenAndServe()
	}
	glog.Info("public server starting to listen on https://", s.https.Addr)
	return s.https.ListenAndServeTLS(fmt.Sprint(s.certFiles, ".crt"), fmt.Sprint(s.certFiles, ".key"))
}

// ConnectFullPublicInterface enables complete public functionality
func (s *PublicServer) ConnectFullPublicInterface() {
	serveMux := s.https.Handler.(*http.ServeMux)
	_, path := splitBinding(s.binding)
	// support for test pages
	serveMux.Handle(path+"test-socketio.html", http.FileServer(http.Dir("./static/")))
	serveMux.Handle(path+"test-websocket.html", http.FileServer(http.Dir("./static/")))
	if s.internalExplorer {
		// internal explorer handlers
		serveMux.HandleFunc(path+"tx/", s.htmlTemplateHandler(s.explorerTx))
		serveMux.HandleFunc(path+"address/", s.htmlTemplateHandler(s.explorerAddress))
		serveMux.HandleFunc(path+"xpub/", s.htmlTemplateHandler(s.explorerXpub))
		serveMux.HandleFunc(path+"search/", s.htmlTemplateHandler(s.explorerSearch))
		serveMux.HandleFunc(path+"blocks", s.htmlTemplateHandler(s.explorerBlocks))
		serveMux.HandleFunc(path+"block/", s.htmlTemplateHandler(s.explorerBlock))
		serveMux.HandleFunc(path+"spending/", s.htmlTemplateHandler(s.explorerSpendingTx))
		serveMux.HandleFunc(path+"sendtx", s.htmlTemplateHandler(s.explorerSendTx))
		serveMux.HandleFunc(path+"mempool", s.htmlTemplateHandler(s.explorerMempool))
		if s.chainParser.GetChainType() == bchain.ChainEthereumType {
			serveMux.HandleFunc(path+"nft/", s.htmlTemplateHandler(s.explorerNftDetail))
		}
	} else {
		// redirect to wallet requests for tx and address, possibly to external site
		serveMux.HandleFunc(path+"tx/", s.txRedirect)
		serveMux.HandleFunc(path+"address/", s.addressRedirect)
	}
	// API calls
	// default api without version can be changed to different version at any time
	// use versioned api for stability

	var apiDefault int
	// ethereum supports only api V2
	if s.chainParser.GetChainType() == bchain.ChainEthereumType {
		apiDefault = apiV2
	} else {
		apiDefault = apiV1
		// legacy v1 format
		serveMux.HandleFunc(path+"api/v1/block-index/", s.jsonHandler(s.apiBlockIndex, apiV1))
		serveMux.HandleFunc(path+"api/v1/tx-specific/", s.jsonHandler(s.apiTxSpecific, apiV1))
		serveMux.HandleFunc(path+"api/v1/tx/", s.jsonHandler(s.apiTx, apiV1))
		serveMux.HandleFunc(path+"api/v1/address/", s.jsonHandler(s.apiAddress, apiV1))
		serveMux.HandleFunc(path+"api/v1/utxo/", s.jsonHandler(s.apiUtxo, apiV1))
		serveMux.HandleFunc(path+"api/v1/block/", s.jsonHandler(s.apiBlock, apiV1))
		serveMux.HandleFunc(path+"api/v1/sendtx/", s.jsonHandler(s.apiSendTx, apiV1))
		serveMux.HandleFunc(path+"api/v1/estimatefee/", s.jsonHandler(s.apiEstimateFee, apiV1))
	}
	serveMux.HandleFunc(path+"api/block-index/", s.jsonHandler(s.apiBlockIndex, apiDefault))
	serveMux.HandleFunc(path+"api/tx-specific/", s.jsonHandler(s.apiTxSpecific, apiDefault))
	serveMux.HandleFunc(path+"api/tx/", s.jsonHandler(s.apiTx, apiDefault))
	serveMux.HandleFunc(path+"api/address/", s.jsonHandler(s.apiAddress, apiDefault))
	serveMux.HandleFunc(path+"api/xpub/", s.jsonHandler(s.apiXpub, apiDefault))
	serveMux.HandleFunc(path+"api/utxo/", s.jsonHandler(s.apiUtxo, apiDefault))
	serveMux.HandleFunc(path+"api/block/", s.jsonHandler(s.apiBlock, apiDefault))
	serveMux.HandleFunc(path+"api/rawblock/", s.jsonHandler(s.apiBlockRaw, apiDefault))
	serveMux.HandleFunc(path+"api/sendtx/", s.jsonHandler(s.apiSendTx, apiDefault))
	serveMux.HandleFunc(path+"api/estimatefee/", s.jsonHandler(s.apiEstimateFee, apiDefault))
	serveMux.HandleFunc(path+"api/balancehistory/", s.jsonHandler(s.apiBalanceHistory, apiDefault))
	// v2 format
	serveMux.HandleFunc(path+"api/v2/block-index/", s.jsonHandler(s.apiBlockIndex, apiV2))
	serveMux.HandleFunc(path+"api/v2/tx-specific/", s.jsonHandler(s.apiTxSpecific, apiV2))
	serveMux.HandleFunc(path+"api/v2/tx/", s.jsonHandler(s.apiTx, apiV2))
	serveMux.HandleFunc(path+"api/v2/address/", s.jsonHandler(s.apiAddress, apiV2))
	serveMux.HandleFunc(path+"api/v2/xpub/", s.jsonHandler(s.apiXpub, apiV2))
	serveMux.HandleFunc(path+"api/v2/utxo/", s.jsonHandler(s.apiUtxo, apiV2))
	serveMux.HandleFunc(path+"api/v2/block/", s.jsonHandler(s.apiBlock, apiV2))
	serveMux.HandleFunc(path+"api/v2/rawblock/", s.jsonHandler(s.apiBlockRaw, apiDefault))
	serveMux.HandleFunc(path+"api/v2/sendtx/", s.jsonHandler(s.apiSendTx, apiV2))
	serveMux.HandleFunc(path+"api/v2/estimatefee/", s.jsonHandler(s.apiEstimateFee, apiV2))
	serveMux.HandleFunc(path+"api/v2/feestats/", s.jsonHandler(s.apiFeeStats, apiV2))
	serveMux.HandleFunc(path+"api/v2/balancehistory/", s.jsonHandler(s.apiBalanceHistory, apiDefault))
	serveMux.HandleFunc(path+"api/v2/tickers/", s.jsonHandler(s.apiTickers, apiV2))
	serveMux.HandleFunc(path+"api/v2/multi-tickers/", s.jsonHandler(s.apiMultiTickers, apiV2))
	serveMux.HandleFunc(path+"api/v2/tickers-list/", s.jsonHandler(s.apiAvailableVsCurrencies, apiV2))
	// socket.io interface
	serveMux.Handle(path+"socket.io/", s.socketio.GetHandler())
	// websocket interface
	serveMux.Handle(path+"websocket", s.websocket.GetHandler())
}

// Close closes the server
func (s *PublicServer) Close() error {
	glog.Infof("public server: closing")
	return s.https.Close()
}

// Shutdown shuts down the server
func (s *PublicServer) Shutdown(ctx context.Context) error {
	glog.Infof("public server: shutdown")
	return s.https.Shutdown(ctx)
}

// OnNewBlock notifies users subscribed to bitcoind/hashblock about new block
func (s *PublicServer) OnNewBlock(hash string, height uint32) {
	s.socketio.OnNewBlockHash(hash)
	s.websocket.OnNewBlock(hash, height)
}

// OnNewFiatRatesTicker notifies users subscribed to bitcoind/fiatrates about new ticker
func (s *PublicServer) OnNewFiatRatesTicker(ticker *common.CurrencyRatesTicker) {
	s.websocket.OnNewFiatRatesTicker(ticker)
}

// OnNewTxAddr notifies users subscribed to notification about new tx
func (s *PublicServer) OnNewTxAddr(tx *bchain.Tx, desc bchain.AddressDescriptor) {
	s.socketio.OnNewTxAddr(tx.Txid, desc)
}

// OnNewTx notifies users subscribed to notification about new tx
func (s *PublicServer) OnNewTx(tx *bchain.MempoolTx) {
	s.websocket.OnNewTx(tx)
}

func (s *PublicServer) txRedirect(w http.ResponseWriter, r *http.Request) {
	http.Redirect(w, r, joinURL(s.explorerURL, r.URL.Path), http.StatusFound)
	s.metrics.ExplorerViews.With(common.Labels{"action": "tx-redirect"}).Inc()
}

func (s *PublicServer) addressRedirect(w http.ResponseWriter, r *http.Request) {
	http.Redirect(w, r, joinURL(s.explorerURL, r.URL.Path), http.StatusFound)
	s.metrics.ExplorerViews.With(common.Labels{"action": "address-redirect"}).Inc()
}

func splitBinding(binding string) (addr string, path string) {
	i := strings.Index(binding, "/")
	if i >= 0 {
		return binding[0:i], binding[i:]
	}
	return binding, "/"
}

func joinURL(base string, part string) string {
	if len(base) > 0 {
		if len(base) > 0 && base[len(base)-1] == '/' && len(part) > 0 && part[0] == '/' {
			return base + part[1:]
		}
		return base + part
	}
	return part
}

func getFunctionName(i interface{}) string {
	name := runtime.FuncForPC(reflect.ValueOf(i).Pointer()).Name()
	start := strings.LastIndex(name, ".")
	end := strings.LastIndex(name, "-")
	if start > 0 && end > start {
		name = name[start+1 : end]
	}
	return name
}

func (s *PublicServer) jsonHandler(handler func(r *http.Request, apiVersion int) (interface{}, error), apiVersion int) func(w http.ResponseWriter, r *http.Request) {
	type jsonError struct {
		Text       string `json:"error"`
		HTTPStatus int    `json:"-"`
	}
	handlerName := getFunctionName(handler)
	return func(w http.ResponseWriter, r *http.Request) {
		var data interface{}
		var err error
		defer func() {
			if e := recover(); e != nil {
				glog.Error(handlerName, " recovered from panic: ", e)
				debug.PrintStack()
				if s.debug {
					data = jsonError{fmt.Sprint("Internal server error: recovered from panic ", e), http.StatusInternalServerError}
				} else {
					data = jsonError{"Internal server error", http.StatusInternalServerError}
				}
			}
			w.Header().Set("Content-Type", "application/json; charset=utf-8")
			if e, isError := data.(jsonError); isError {
				w.WriteHeader(e.HTTPStatus)
			}
			err = json.NewEncoder(w).Encode(data)
			if err != nil {
				glog.Warning("json encode ", err)
			}
			s.metrics.ExplorerPendingRequests.With((common.Labels{"method": handlerName})).Dec()
		}()
		s.metrics.ExplorerPendingRequests.With((common.Labels{"method": handlerName})).Inc()
		data, err = handler(r, apiVersion)
		if err != nil || data == nil {
			if apiErr, ok := err.(*api.APIError); ok {
				if apiErr.Public {
					data = jsonError{apiErr.Error(), http.StatusBadRequest}
				} else {
					data = jsonError{apiErr.Error(), http.StatusInternalServerError}
				}
			} else {
				if err != nil {
					glog.Error(handlerName, " error: ", err)
				}
				if s.debug {
					if data != nil {
						data = jsonError{fmt.Sprintf("Internal server error: %v, data %+v", err, data), http.StatusInternalServerError}
					} else {
						data = jsonError{fmt.Sprintf("Internal server error: %v", err), http.StatusInternalServerError}
					}
				} else {
					data = jsonError{"Internal server error", http.StatusInternalServerError}
				}
			}
		}
	}
}

func (s *PublicServer) newTemplateData(r *http.Request) *TemplateData {
	t := &TemplateData{
		CoinName:         s.is.Coin,
		CoinShortcut:     s.is.CoinShortcut,
		CoinLabel:        s.is.CoinLabel,
		ChainType:        s.chainParser.GetChainType(),
		InternalExplorer: s.internalExplorer && !s.is.InitialSync,
		TOSLink:          api.Text.TOSLink,
	}
	if t.ChainType == bchain.ChainEthereumType {
		t.FungibleTokenName = bchain.EthereumTokenTypeMap[bchain.FungibleToken]
		t.NonFungibleTokenName = bchain.EthereumTokenTypeMap[bchain.NonFungibleToken]
		t.MultiTokenName = bchain.EthereumTokenTypeMap[bchain.MultiToken]
	}
	if !s.debug {
		t.Minified = ".min.3"
	}
	if s.is.HasFiatRates {
		// get the secondary coin and if it should be shown either from query parameters "secondary" and "use_secondary"
		// or from the cookie "secondary_coin" in the format secondary=use_secondary, for example EUR=true
		// the query parameters take precedence over the cookie
		var cookieSecondary string
		var cookieUseSecondary bool
		cookie, _ := r.Cookie(secondaryCoinCookieName)
		if cookie != nil {
			a := strings.Split(cookie.Value, "=")
			if len(a) == 2 {
				cookieSecondary = a[0]
				cookieUseSecondary, _ = strconv.ParseBool(a[1])
			}
		}
		secondary := strings.ToLower(r.URL.Query().Get("secondary"))
		if secondary == "" {
			if cookieSecondary != "" {
				secondary = strings.ToLower(cookieSecondary)
			} else {
				secondary = "usd"
			}
		}
		ticker := s.fiatRates.GetCurrentTicker(secondary, "")
		if ticker == nil && secondary != "usd" {
			secondary = "usd"
			ticker = s.fiatRates.GetCurrentTicker(secondary, "")
		}
		if ticker != nil {
			t.SecondaryCoin = strings.ToUpper(secondary)
			t.CurrentSecondaryCoinRate = float64(ticker.Rates[secondary])
			t.CurrentTicker = ticker
			t.SecondaryCurrencies = make([]string, 0, len(ticker.Rates))
			for k := range ticker.Rates {
				t.SecondaryCurrencies = append(t.SecondaryCurrencies, strings.ToUpper(k))
			}
			sort.Strings(t.SecondaryCurrencies) // sort to get deterministic results
			t.UseSecondaryCoin, _ = strconv.ParseBool(r.URL.Query().Get("use_secondary"))
			if !t.UseSecondaryCoin {
				t.UseSecondaryCoin = cookieUseSecondary
			}
		}
	}
	return t
}

func (s *PublicServer) newTemplateDataWithError(error *api.APIError, r *http.Request) *TemplateData {
	td := s.newTemplateData(r)
	td.Error = error
	return td
}

const (
	indexTpl = iota + errorInternalTpl + 1
	txTpl
	addressTpl
	xpubTpl
	blocksTpl
	blockTpl
	sendTransactionTpl
	mempoolTpl
	nftDetailTpl

	publicTplCount
)

// TemplateData is used to transfer data to the templates
type TemplateData struct {
	CoinName                 string
	CoinShortcut             string
	CoinLabel                string
	InternalExplorer         bool
	ChainType                bchain.ChainType
	FungibleTokenName        bchain.TokenTypeName
	NonFungibleTokenName     bchain.TokenTypeName
	MultiTokenName           bchain.TokenTypeName
	Address                  *api.Address
	AddrStr                  string
	Tx                       *api.Tx
	Error                    *api.APIError
	Blocks                   *api.Blocks
	Block                    *api.Block
	Info                     *api.SystemInfo
	MempoolTxids             *api.MempoolTxids
	Page                     int
	PrevPage                 int
	NextPage                 int
	PagingRange              []int
	PageParams               template.URL
	Minified                 string
	TOSLink                  string
	SendTxHex                string
	Status                   string
	NonZeroBalanceTokens     bool
	TokenId                  string
	URI                      string
	ContractInfo             *bchain.ContractInfo
	SecondaryCoin            string
	UseSecondaryCoin         bool
	CurrentSecondaryCoinRate float64
	CurrentTicker            *common.CurrencyRatesTicker
	SecondaryCurrencies      []string
	TxDate                   string
	TxSecondaryCoinRate      float64
	TxTicker                 *common.CurrencyRatesTicker
}

func (s *PublicServer) parseTemplates() []*template.Template {
	templateFuncMap := template.FuncMap{
		"timeSpan":                 timeSpan,
		"relativeTime":             relativeTime,
		"unixTimeSpan":             unixTimeSpan,
		"amountSpan":               s.amountSpan,
		"tokenAmountSpan":          s.tokenAmountSpan,
		"amountSatsSpan":           s.amountSatsSpan,
		"formattedAmountSpan":      s.formattedAmountSpan,
		"summaryValuesSpan":        s.summaryValuesSpan,
		"addressAlias":             addressAlias,
		"addressAliasSpan":         addressAliasSpan,
		"formatAmount":             s.formatAmount,
		"formatAmountWithDecimals": formatAmountWithDecimals,
		"formatInt64":              formatInt64,
		"formatInt":                formatInt,
		"formatUint32":             formatUint32,
		"formatBigInt":             formatBigInt,
		"setTxToTemplateData":      setTxToTemplateData,
		"feePerByte":               feePerByte,
		"isOwnAddress":             isOwnAddress,
		"toJSON":                   toJSON,
<<<<<<< HEAD
		"addressEquals":            addressEquals,
=======
		"tokenTransfersCount":      tokenTransfersCount,
		"tokenCount":               tokenCount,
		"hasPrefix":                strings.HasPrefix,
		"jsStr":                    jsStr,
>>>>>>> 52f86d2e
	}
	var createTemplate func(filenames ...string) *template.Template
	if s.debug {
		createTemplate = func(filenames ...string) *template.Template {
			if len(filenames) == 0 {
				panic("Missing templates")
			}
			return template.Must(template.New(filepath.Base(filenames[0])).Funcs(templateFuncMap).ParseFiles(filenames...))
		}
	} else {
		createTemplate = func(filenames ...string) *template.Template {
			if len(filenames) == 0 {
				panic("Missing templates")
			}
			t := template.New(filepath.Base(filenames[0])).Funcs(templateFuncMap)
			for _, filename := range filenames {
				b, err := os.ReadFile(filename)
				if err != nil {
					panic(err)
				}
				// perform very simple minification - replace leading spaces used as formatting and new lines
				r := regexp.MustCompile(`\n\s*`)
				b = r.ReplaceAll(b, []byte{})
				s := string(b)
				name := filepath.Base(filename)
				var tt *template.Template
				if name == t.Name() {
					tt = t
				} else {
					tt = t.New(name)
				}
				_, err = tt.Parse(s)
				if err != nil {
					panic(err)
				}
			}
			return t
		}
	}
	t := make([]*template.Template, publicTplCount)
	t[errorTpl] = createTemplate("./static/templates/error.html", "./static/templates/base.html")
	t[errorInternalTpl] = createTemplate("./static/templates/error.html", "./static/templates/base.html")
	t[indexTpl] = createTemplate("./static/templates/index.html", "./static/templates/base.html")
	t[blocksTpl] = createTemplate("./static/templates/blocks.html", "./static/templates/paging.html", "./static/templates/base.html")
	t[sendTransactionTpl] = createTemplate("./static/templates/sendtx.html", "./static/templates/base.html")
	if s.chainParser.GetChainType() == bchain.ChainEthereumType {
		t[txTpl] = createTemplate("./static/templates/tx.html", "./static/templates/txdetail_ethereumtype.html", "./static/templates/base.html")
		t[addressTpl] = createTemplate("./static/templates/address.html", "./static/templates/txdetail_ethereumtype.html", "./static/templates/paging.html", "./static/templates/base.html")
		t[blockTpl] = createTemplate("./static/templates/block.html", "./static/templates/txdetail_ethereumtype.html", "./static/templates/paging.html", "./static/templates/base.html")
		t[nftDetailTpl] = createTemplate("./static/templates/tokenDetail.html", "./static/templates/base.html")
	} else {
		t[txTpl] = createTemplate("./static/templates/tx.html", "./static/templates/txdetail.html", "./static/templates/base.html")
		t[addressTpl] = createTemplate("./static/templates/address.html", "./static/templates/txdetail.html", "./static/templates/paging.html", "./static/templates/base.html")
		t[blockTpl] = createTemplate("./static/templates/block.html", "./static/templates/txdetail.html", "./static/templates/paging.html", "./static/templates/base.html")
	}
	t[xpubTpl] = createTemplate("./static/templates/xpub.html", "./static/templates/txdetail.html", "./static/templates/paging.html", "./static/templates/base.html")
	t[mempoolTpl] = createTemplate("./static/templates/mempool.html", "./static/templates/paging.html", "./static/templates/base.html")
	return t
}

func (s *PublicServer) postHtmlTemplateHandler(data *TemplateData, w http.ResponseWriter, r *http.Request) {
	// // if SecondaryCoin is specified, set secondary_coin cookie
	if data != nil && data.SecondaryCoin != "" {
		http.SetCookie(w, &http.Cookie{Name: secondaryCoinCookieName, Value: data.SecondaryCoin + "=" + strconv.FormatBool(data.UseSecondaryCoin), Path: "/"})
	}

}

<<<<<<< HEAD
func addressEquals(addresses []string, value string) bool {
	return len(addresses) == 1 && addresses[0] == value
}

// for now return the string as it is
// in future could be used to do coin specific formatting
=======
>>>>>>> 52f86d2e
func (s *PublicServer) formatAmount(a *api.Amount) string {
	if a == nil {
		return "0"
	}
	return s.chainParser.AmountToDecimalString((*big.Int)(a))
}

func (s *PublicServer) amountSpan(a *api.Amount, td *TemplateData, classes string) template.HTML {
	primary := s.formatAmount(a)
	var rv strings.Builder
	appendAmountWrapperSpan(&rv, primary, td.CoinShortcut, classes)
	if s.useSatsAmountFormat {
		appendAmountSpanBitcoinType(&rv, "prim-amt", primary, td.CoinShortcut, "")
	} else {
		appendAmountSpan(&rv, "prim-amt", primary, td.CoinShortcut, "")
	}
	if td.SecondaryCoin != "" {
		p, err := strconv.ParseFloat(primary, 64)
		if err == nil {
			currentSecondary := formatSecondaryAmount(p*td.CurrentSecondaryCoinRate, td)
			txSecondary := ""
			// if tx is specified, compute secondary amount is at the time of tx and amount with current rate is returned with class "csec-amt"
			if td.Tx != nil {
				if td.TxTicker == nil {
					date := time.Unix(td.Tx.Blocktime, 0).UTC()
					secondary := strings.ToLower(td.SecondaryCoin)
					var ticker *common.CurrencyRatesTicker
					tickers, err := s.fiatRates.GetTickersForTimestamps([]int64{int64(td.Tx.Blocktime)}, "", "")
					if err == nil && tickers != nil && len(*tickers) > 0 {
						ticker = (*tickers)[0]
					}
					if ticker != nil {
						td.TxSecondaryCoinRate = float64(ticker.Rates[secondary])
						// the ticker is from the midnight, valid for the whole day before
						td.TxDate = date.Add(-1 * time.Second).Format("2006-01-02")
						td.TxTicker = ticker
					}
				}
				if td.TxSecondaryCoinRate != 0 {
					txSecondary = formatSecondaryAmount(p*td.TxSecondaryCoinRate, td)
				}
			}
			if txSecondary != "" {
				appendAmountSpan(&rv, "sec-amt", txSecondary, td.SecondaryCoin, td.TxDate)
				appendAmountSpan(&rv, "csec-amt", currentSecondary, td.SecondaryCoin, "")
			} else {
				appendAmountSpan(&rv, "sec-amt", currentSecondary, td.SecondaryCoin, "")
			}
		}
	}
	rv.WriteString("</span>")
	return template.HTML(rv.String())
}

func (s *PublicServer) amountSatsSpan(a *api.Amount, td *TemplateData, classes string) template.HTML {
	var sats string
	if s.chainParser.GetChainType() == bchain.ChainEthereumType {
		sats = a.DecimalString(9) // Gwei
	} else {
		sats = a.String()
	}
	var rv strings.Builder
	rv.WriteString(`<span`)
	if classes != "" {
		rv.WriteString(` class="`)
		rv.WriteString(classes)
		rv.WriteString(`"`)
	}
	rv.WriteString(` cc="`)
	rv.WriteString(sats)
	rv.WriteString(`">`)
	appendAmountSpan(&rv, "", sats, "", "")
	rv.WriteString("</span>")
	return template.HTML(rv.String())
}

func (s *PublicServer) tokenAmountSpan(t *api.TokenTransfer, td *TemplateData, classes string) template.HTML {
	primary := formatAmountWithDecimals(t.Value, t.Decimals)
	var rv strings.Builder
	appendAmountWrapperSpan(&rv, primary, t.Symbol, classes)
	appendAmountSpan(&rv, "prim-amt", primary, t.Symbol, "")
	if td.SecondaryCoin != "" {
		var currentBase, currentSecondary, txBase, txSecondary string
		p, err := strconv.ParseFloat(primary, 64)
		if err == nil {
			if td.CurrentTicker != nil {
				// get rate from current ticker
				baseRateCurrent, found := td.CurrentTicker.GetTokenRate(t.Contract)
				if found {
					base := p * float64(baseRateCurrent)
					currentBase = strconv.FormatFloat(base, 'f', 6, 64)
					currentSecondary = formatSecondaryAmount(base*td.CurrentSecondaryCoinRate, td)
					// get the historical rate only if current rate exist
					// it is very costly to search in DB in vain for a rate for token for which there are no exchange rates
					baseRate, found := s.api.GetContractBaseRate(td.TxTicker, t.Contract, td.Tx.Blocktime)
					if found {
						base := p * baseRate
						txBase = strconv.FormatFloat(base, 'f', 6, 64)
						txSecondary = formatSecondaryAmount(base*td.TxSecondaryCoinRate, td)
					}
				}
			}
		}
		if txBase != "" {
			appendAmountSpan(&rv, "base-amt", txBase, td.CoinShortcut, td.TxDate)
			if currentBase != "" {
				appendAmountSpan(&rv, "cbase-amt", currentBase, td.CoinShortcut, "")
			}
		} else if currentBase != "" {
			appendAmountSpan(&rv, "base-amt", currentBase, td.CoinShortcut, "")
		}
		if txSecondary != "" {
			appendAmountSpan(&rv, "sec-amt", txSecondary, td.SecondaryCoin, td.TxDate)
			if currentSecondary != "" {
				appendAmountSpan(&rv, "csec-amt", currentSecondary, td.SecondaryCoin, "")
			}
		} else if currentSecondary != "" {
			appendAmountSpan(&rv, "sec-amt", currentSecondary, td.SecondaryCoin, "")
		} else {
			appendAmountSpan(&rv, "sec-amt", "-", "", "")
		}
	}
	rv.WriteString("</span>")
	return template.HTML(rv.String())
}

func (s *PublicServer) formattedAmountSpan(a *api.Amount, d int, symbol string, td *TemplateData, classes string) template.HTML {
	if symbol == td.CoinShortcut {
		d = s.chainParser.AmountDecimals()
	}
	value := formatAmountWithDecimals(a, d)
	var rv strings.Builder
	appendAmountSpan(&rv, classes, value, symbol, "")
	return template.HTML(rv.String())
}

func (s *PublicServer) summaryValuesSpan(baseValue float64, secondaryValue float64, td *TemplateData) template.HTML {
	var rv strings.Builder
	if secondaryValue > 0 {
		appendAmountSpan(&rv, "", formatSecondaryAmount(secondaryValue, td), td.SecondaryCoin, "")
		if baseValue > 0 && s.chainParser.GetChainType() == bchain.ChainEthereumType {
			rv.WriteString(`<span class="base-value">(`)
			appendAmountSpan(&rv, "", strconv.FormatFloat(baseValue, 'f', 6, 64), td.CoinShortcut, "")
			rv.WriteString(")</span>")
		}
	} else {
		if baseValue > 0 {
			appendAmountSpan(&rv, "", strconv.FormatFloat(baseValue, 'f', 6, 64), td.CoinShortcut, "")
		} else {
			if td.SecondaryCoin != "" {
				rv.WriteString("-")
			}
		}
	}
	return template.HTML(rv.String())
}

func formatSecondaryAmount(a float64, td *TemplateData) string {
	if td.SecondaryCoin == "BTC" || td.SecondaryCoin == "ETH" {
		return strconv.FormatFloat(a, 'f', 6, 64)
	}
	return strconv.FormatFloat(a, 'f', 2, 64)
}

func getAddressAlias(a string, td *TemplateData) *api.AddressAlias {
	var alias api.AddressAlias
	var found bool
	if td.Block != nil {
		alias, found = td.Block.AddressAliases[a]
	} else if td.Address != nil {
		alias, found = td.Address.AddressAliases[a]
	} else if td.Tx != nil {
		alias, found = td.Tx.AddressAliases[a]
	}
	if !found {
		return nil
	}
	return &alias
}

func addressAlias(a string, td *TemplateData) string {
	alias := getAddressAlias(a, td)
	if alias == nil {
		return ""
	}
	return alias.Alias
}

func addressAliasSpan(a string, td *TemplateData) template.HTML {
	var rv strings.Builder
	alias := getAddressAlias(a, td)
	if alias == nil {
		rv.WriteString(`<span class="copyable">`)
		rv.WriteString(a)
	} else {
		rv.WriteString(`<span class="copyable" cc="`)
		rv.WriteString(a)
		rv.WriteString(`" alias-type="`)
		rv.WriteString(alias.Type)
		rv.WriteString(`">`)
		rv.WriteString(alias.Alias)
	}
	rv.WriteString("</span>")
	return template.HTML(rv.String())
}

// called from template to support txdetail.html functionality
func setTxToTemplateData(td *TemplateData, tx *api.Tx) *TemplateData {
	td.Tx = tx
	// reset the TxTicker if different Blocktime
	if td.TxTicker != nil && td.TxTicker.Timestamp.Unix() != tx.Blocktime {
		td.TxSecondaryCoinRate = 0
		td.TxTicker = nil
	}
	return td
}

// feePerByte returns fee per vByte or Byte if vsize is unknown
func feePerByte(tx *api.Tx) string {
	if tx.FeesSat != nil {
		if tx.VSize > 0 {
			return fmt.Sprintf("%.2f sat/vByte", float64(tx.FeesSat.AsInt64())/float64(tx.VSize))
		}
		if tx.Size > 0 {
			return fmt.Sprintf("%.2f sat/Byte", float64(tx.FeesSat.AsInt64())/float64(tx.Size))
		}
	}
	return ""
}

// isOwnAddress returns true if the address is the one that is being shown in the explorer
func isOwnAddress(td *TemplateData, a string) bool {
	return a == td.AddrStr
}

// called from template, returns count of token transfers of given type in a tx
func tokenTransfersCount(tx *api.Tx, t bchain.TokenTypeName) int {
	count := 0
	for i := range tx.TokenTransfers {
		if tx.TokenTransfers[i].Type == t {
			count++
		}
	}
	return count
}

// called from template, returns count of tokens in array of given type
func tokenCount(tokens []api.Token, t bchain.TokenTypeName) int {
	count := 0
	for i := range tokens {
		if tokens[i].Type == t {
			count++
		}
	}
	return count
}

func jsStr(s string) template.JSStr {
	return template.JSStr(s)
}

func (s *PublicServer) explorerTx(w http.ResponseWriter, r *http.Request) (tpl, *TemplateData, error) {
	var tx *api.Tx
	var err error
	s.metrics.ExplorerViews.With(common.Labels{"action": "tx"}).Inc()
	if i := strings.LastIndexByte(r.URL.Path, '/'); i > 0 {
		txid := r.URL.Path[i+1:]
		tx, err = s.api.GetTransaction(txid, false, true)
		if err != nil {
			return errorTpl, nil, err
		}
	}
	data := s.newTemplateData(r)
	data.Tx = tx
	return txTpl, data, nil
}

func (s *PublicServer) explorerSpendingTx(w http.ResponseWriter, r *http.Request) (tpl, *TemplateData, error) {
	s.metrics.ExplorerViews.With(common.Labels{"action": "spendingtx"}).Inc()
	var err error
	parts := strings.Split(r.URL.Path, "/")
	if len(parts) > 2 {
		tx := parts[len(parts)-2]
		n, ec := strconv.Atoi(parts[len(parts)-1])
		if ec == nil {
			spendingTx, err := s.api.GetSpendingTxid(tx, n)
			if err == nil && spendingTx != "" {
				http.Redirect(w, r, joinURL("/tx/", spendingTx), http.StatusFound)
				return noTpl, nil, nil
			}
		}
	}
	if err == nil {
		err = api.NewAPIError("Transaction not found", true)
	}
	return errorTpl, nil, err
}

func (s *PublicServer) getAddressQueryParams(r *http.Request, accountDetails api.AccountDetails, maxPageSize int) (int, int, api.AccountDetails, *api.AddressFilter, string, int) {
	var voutFilter = api.AddressFilterVoutOff
	page, ec := strconv.Atoi(r.URL.Query().Get("page"))
	if ec != nil {
		page = 0
	}
	pageSize, ec := strconv.Atoi(r.URL.Query().Get("pageSize"))
	if ec != nil || pageSize > maxPageSize {
		pageSize = maxPageSize
	}
	from, ec := strconv.Atoi(r.URL.Query().Get("from"))
	if ec != nil {
		from = 0
	}
	to, ec := strconv.Atoi(r.URL.Query().Get("to"))
	if ec != nil {
		to = 0
	}
	filterParam := r.URL.Query().Get("filter")
	if len(filterParam) > 0 {
		if filterParam == "inputs" {
			voutFilter = api.AddressFilterVoutInputs
		} else if filterParam == "outputs" {
			voutFilter = api.AddressFilterVoutOutputs
		} else {
			voutFilter, ec = strconv.Atoi(filterParam)
			if ec != nil || voutFilter < 0 {
				voutFilter = api.AddressFilterVoutOff
			}
		}
	}
	switch r.URL.Query().Get("details") {
	case "basic":
		accountDetails = api.AccountDetailsBasic
	case "tokens":
		accountDetails = api.AccountDetailsTokens
	case "tokenBalances":
		accountDetails = api.AccountDetailsTokenBalances
	case "txids":
		accountDetails = api.AccountDetailsTxidHistory
	case "txslight":
		accountDetails = api.AccountDetailsTxHistoryLight
	case "txs":
		accountDetails = api.AccountDetailsTxHistory
	}
	tokensToReturn := api.TokensToReturnNonzeroBalance
	switch r.URL.Query().Get("tokens") {
	case "derived":
		tokensToReturn = api.TokensToReturnDerived
	case "used":
		tokensToReturn = api.TokensToReturnUsed
	case "nonzero":
		tokensToReturn = api.TokensToReturnNonzeroBalance
	}
	gap, ec := strconv.Atoi(r.URL.Query().Get("gap"))
	if ec != nil {
		gap = 0
	}
	contract := r.URL.Query().Get("contract")
	return page, pageSize, accountDetails, &api.AddressFilter{
		Vout:           voutFilter,
		TokensToReturn: tokensToReturn,
		FromHeight:     uint32(from),
		ToHeight:       uint32(to),
		Contract:       contract,
	}, filterParam, gap
}

func (s *PublicServer) explorerAddress(w http.ResponseWriter, r *http.Request) (tpl, *TemplateData, error) {
	var addressParam string
	i := strings.LastIndexByte(r.URL.Path, '/')
	if i > 0 {
		addressParam = r.URL.Path[i+1:]
	}
	if len(addressParam) == 0 {
		return errorTpl, nil, api.NewAPIError("Missing address", true)
	}
	s.metrics.ExplorerViews.With(common.Labels{"action": "address"}).Inc()
	page, _, _, filter, filterParam, _ := s.getAddressQueryParams(r, api.AccountDetailsTxHistoryLight, txsOnPage)
	// do not allow details to be changed by query params
	data := s.newTemplateData(r)
	address, err := s.api.GetAddress(addressParam, page, txsOnPage, api.AccountDetailsTxHistoryLight, filter, strings.ToLower(data.SecondaryCoin))
	if err != nil {
		return errorTpl, nil, err
	}
	data.AddrStr = address.AddrStr
	data.Address = address
	data.Page = address.Page
	data.PagingRange, data.PrevPage, data.NextPage = getPagingRange(address.Page, address.TotalPages)
	if filterParam == "" && filter.Vout > -1 {
		filterParam = strconv.Itoa(filter.Vout)
	}
	if filterParam != "" {
		data.PageParams = template.URL("&filter=" + filterParam)
		data.Address.Filter = filterParam
	}
	return addressTpl, data, nil
}

func (s *PublicServer) explorerNftDetail(w http.ResponseWriter, r *http.Request) (tpl, *TemplateData, error) {
	parts := strings.Split(r.URL.Path, "/")
	if len(parts) < 3 {
		return errorTpl, nil, api.NewAPIError("Missing parameters", true)
	}
	tokenId := parts[len(parts)-1]
	contract := parts[len(parts)-2]
	uri, ci, err := s.api.GetEthereumTokenURI(contract, tokenId)
	s.metrics.ExplorerViews.With(common.Labels{"action": "nftDetail"}).Inc()
	if err != nil {
		return errorTpl, nil, api.NewAPIError(err.Error(), true)
	}
	if ci == nil {
		return errorTpl, nil, api.NewAPIError(fmt.Sprintf("Unknown contract %s", contract), true)
	}
	data := s.newTemplateData(r)
	data.TokenId = tokenId
	data.ContractInfo = ci
	data.URI = uri
	return nftDetailTpl, data, nil
}

func (s *PublicServer) explorerXpub(w http.ResponseWriter, r *http.Request) (tpl, *TemplateData, error) {
	var xpub string
	i := strings.LastIndex(r.URL.Path, "xpub/")
	if i > 0 {
		xpub = r.URL.Path[i+5:]
	}
	if len(xpub) == 0 {
		return errorTpl, nil, api.NewAPIError("Missing xpub", true)
	}
	s.metrics.ExplorerViews.With(common.Labels{"action": "xpub"}).Inc()
	// do not allow txsOnPage and details to be changed by query params
	page, _, _, filter, filterParam, gap := s.getAddressQueryParams(r, api.AccountDetailsTxHistoryLight, txsOnPage)
	data := s.newTemplateData(r)
	address, err := s.api.GetXpubAddress(xpub, page, txsOnPage, api.AccountDetailsTxHistoryLight, filter, gap, strings.ToLower(data.SecondaryCoin))
	if err != nil {
		if err == api.ErrUnsupportedXpub {
			err = api.NewAPIError("XPUB functionality is not supported", true)
		}
		return errorTpl, nil, err
	}
	data.AddrStr = address.AddrStr
	data.Address = address
	data.Page = address.Page
	data.PagingRange, data.PrevPage, data.NextPage = getPagingRange(address.Page, address.TotalPages)
	if filterParam != "" {
		data.PageParams = template.URL("&filter=" + filterParam)
		data.Address.Filter = filterParam
	}
	data.NonZeroBalanceTokens = filter.TokensToReturn == api.TokensToReturnNonzeroBalance
	return xpubTpl, data, nil
}

func (s *PublicServer) explorerBlocks(w http.ResponseWriter, r *http.Request) (tpl, *TemplateData, error) {
	var blocks *api.Blocks
	var err error
	s.metrics.ExplorerViews.With(common.Labels{"action": "blocks"}).Inc()
	page, ec := strconv.Atoi(r.URL.Query().Get("page"))
	if ec != nil {
		page = 0
	}
	blocks, err = s.api.GetBlocks(page, blocksOnPage)
	if err != nil {
		return errorTpl, nil, err
	}
	data := s.newTemplateData(r)
	data.Blocks = blocks
	data.Page = blocks.Page
	data.PagingRange, data.PrevPage, data.NextPage = getPagingRange(blocks.Page, blocks.TotalPages)
	return blocksTpl, data, nil
}

func (s *PublicServer) explorerBlock(w http.ResponseWriter, r *http.Request) (tpl, *TemplateData, error) {
	var block *api.Block
	var err error
	s.metrics.ExplorerViews.With(common.Labels{"action": "block"}).Inc()
	if i := strings.LastIndexByte(r.URL.Path, '/'); i > 0 {
		page, ec := strconv.Atoi(r.URL.Query().Get("page"))
		if ec != nil {
			page = 0
		}
		block, err = s.api.GetBlock(r.URL.Path[i+1:], page, txsOnPage)
		if err != nil {
			return errorTpl, nil, err
		}
	}
	data := s.newTemplateData(r)
	data.Block = block
	data.Page = block.Page
	data.PagingRange, data.PrevPage, data.NextPage = getPagingRange(block.Page, block.TotalPages)
	return blockTpl, data, nil
}

func (s *PublicServer) explorerIndex(w http.ResponseWriter, r *http.Request) (tpl, *TemplateData, error) {
	var si *api.SystemInfo
	var err error
	s.metrics.ExplorerViews.With(common.Labels{"action": "index"}).Inc()
	si, err = s.api.GetSystemInfo(false)
	if err != nil {
		return errorTpl, nil, err
	}
	data := s.newTemplateData(r)
	data.Info = si
	return indexTpl, data, nil
}

func (s *PublicServer) explorerSearch(w http.ResponseWriter, r *http.Request) (tpl, *TemplateData, error) {
	q := strings.TrimSpace(r.URL.Query().Get("q"))
	var tx *api.Tx
	var address *api.Address
	var block *api.Block
	var err error
	s.metrics.ExplorerViews.With(common.Labels{"action": "search"}).Inc()
	if len(q) > 0 {
		address, err = s.api.GetXpubAddress(q, 0, 1, api.AccountDetailsBasic, &api.AddressFilter{Vout: api.AddressFilterVoutOff}, 0, "")
		if err == nil {
			http.Redirect(w, r, joinURL("/xpub/", url.QueryEscape(address.AddrStr)), http.StatusFound)
			return noTpl, nil, nil
		}
		block, err = s.api.GetBlock(q, 0, 1)
		if err == nil {
			http.Redirect(w, r, joinURL("/block/", block.Hash), http.StatusFound)
			return noTpl, nil, nil
		}
		tx, err = s.api.GetTransaction(q, false, false)
		if err == nil {
			http.Redirect(w, r, joinURL("/tx/", tx.Txid), http.StatusFound)
			return noTpl, nil, nil
		}
		address, err = s.api.GetAddress(q, 0, 1, api.AccountDetailsBasic, &api.AddressFilter{Vout: api.AddressFilterVoutOff}, "")
		if err == nil {
			http.Redirect(w, r, joinURL("/address/", address.AddrStr), http.StatusFound)
			return noTpl, nil, nil
		}
	}
	return errorTpl, nil, api.NewAPIError(fmt.Sprintf("No matching records found for '%v'", q), true)
}

func (s *PublicServer) explorerSendTx(w http.ResponseWriter, r *http.Request) (tpl, *TemplateData, error) {
	s.metrics.ExplorerViews.With(common.Labels{"action": "sendtx"}).Inc()
	data := s.newTemplateData(r)
	if r.Method == http.MethodPost {
		err := r.ParseForm()
		if err != nil {
			return sendTransactionTpl, data, err
		}
		hex := r.FormValue("hex")
		if len(hex) > 0 {
			res, err := s.chain.SendRawTransaction(hex)
			if err != nil {
				data.SendTxHex = hex
				data.Error = &api.APIError{Text: err.Error(), Public: true}
				return sendTransactionTpl, data, nil
			}
			data.Status = "Transaction sent, result " + res
		}
	}
	return sendTransactionTpl, data, nil
}

func (s *PublicServer) explorerMempool(w http.ResponseWriter, r *http.Request) (tpl, *TemplateData, error) {
	var mempoolTxids *api.MempoolTxids
	var err error
	s.metrics.ExplorerViews.With(common.Labels{"action": "mempool"}).Inc()
	page, ec := strconv.Atoi(r.URL.Query().Get("page"))
	if ec != nil {
		page = 0
	}
	mempoolTxids, err = s.api.GetMempool(page, mempoolTxsOnPage)
	if err != nil {
		return errorTpl, nil, err
	}
	data := s.newTemplateData(r)
	data.MempoolTxids = mempoolTxids
	data.Page = mempoolTxids.Page
	data.PagingRange, data.PrevPage, data.NextPage = getPagingRange(mempoolTxids.Page, mempoolTxids.TotalPages)
	return mempoolTpl, data, nil
}

func getPagingRange(page int, total int) ([]int, int, int) {
	// total==-1 means total is unknown, show only prev/next buttons
	if total >= 0 && total < 2 {
		return nil, 0, 0
	}
	var r []int
	pp, np := page-1, page+1
	if pp < 1 {
		pp = 1
	}
	if total > 0 {
		if np > total {
			np = total
		}
		r = make([]int, 0, 8)
		if total < 6 {
			for i := 1; i <= total; i++ {
				r = append(r, i)
			}
		} else {
			r = append(r, 1)
			if page > 3 {
				r = append(r, 0)
			}
			if pp == 1 {
				if page == 1 {
					r = append(r, np)
					r = append(r, np+1)
					r = append(r, np+2)
				} else {
					r = append(r, page)
					r = append(r, np)
					r = append(r, np+1)
				}
			} else if np == total {
				if page == total {
					r = append(r, pp-2)
					r = append(r, pp-1)
					r = append(r, pp)
				} else {
					r = append(r, pp-1)
					r = append(r, pp)
					r = append(r, page)
				}
			} else {
				r = append(r, pp)
				r = append(r, page)
				r = append(r, np)
			}
			if page <= total-3 {
				r = append(r, 0)
			}
			r = append(r, total)
		}
	}
	return r, pp, np
}

func (s *PublicServer) apiIndex(r *http.Request, apiVersion int) (interface{}, error) {
	s.metrics.ExplorerViews.With(common.Labels{"action": "api-index"}).Inc()
	return s.api.GetSystemInfo(false)
}

func (s *PublicServer) apiBlockIndex(r *http.Request, apiVersion int) (interface{}, error) {
	type resBlockIndex struct {
		BlockHash string `json:"blockHash"`
	}
	var err error
	var hash string
	height := -1
	if i := strings.LastIndexByte(r.URL.Path, '/'); i > 0 {
		if h, err := strconv.Atoi(r.URL.Path[i+1:]); err == nil {
			height = h
		}
	}
	if height >= 0 {
		hash, err = s.db.GetBlockHash(uint32(height))
	} else {
		_, hash, err = s.db.GetBestBlock()
	}
	if err != nil {
		glog.Error(err)
		return nil, err
	}
	return resBlockIndex{
		BlockHash: hash,
	}, nil
}

func (s *PublicServer) apiTx(r *http.Request, apiVersion int) (interface{}, error) {
	var txid string
	i := strings.LastIndexByte(r.URL.Path, '/')
	if i > 0 {
		txid = r.URL.Path[i+1:]
	}
	if len(txid) == 0 {
		return nil, api.NewAPIError("Missing txid", true)
	}
	var tx *api.Tx
	var err error
	s.metrics.ExplorerViews.With(common.Labels{"action": "api-tx"}).Inc()
	spendingTxs := false
	p := r.URL.Query().Get("spending")
	if len(p) > 0 {
		spendingTxs, err = strconv.ParseBool(p)
		if err != nil {
			return nil, api.NewAPIError("Parameter 'spending' cannot be converted to boolean", true)
		}
	}
	tx, err = s.api.GetTransaction(txid, spendingTxs, false)
	if err == nil && apiVersion == apiV1 {
		return s.api.TxToV1(tx), nil
	}
	return tx, err
}

func (s *PublicServer) apiTxSpecific(r *http.Request, apiVersion int) (interface{}, error) {
	var txid string
	i := strings.LastIndexByte(r.URL.Path, '/')
	if i > 0 {
		txid = r.URL.Path[i+1:]
	}
	if len(txid) == 0 {
		return nil, api.NewAPIError("Missing txid", true)
	}
	var tx json.RawMessage
	var err error
	s.metrics.ExplorerViews.With(common.Labels{"action": "api-tx-specific"}).Inc()
	tx, err = s.chain.GetTransactionSpecific(&bchain.Tx{Txid: txid})
	if err == bchain.ErrTxNotFound {
		return nil, api.NewAPIError(fmt.Sprintf("Transaction '%v' not found", txid), true)
	}
	return tx, err
}

func (s *PublicServer) apiAddress(r *http.Request, apiVersion int) (interface{}, error) {
	var addressParam string
	i := strings.LastIndexByte(r.URL.Path, '/')
	if i > 0 {
		addressParam = r.URL.Path[i+1:]
	}
	if len(addressParam) == 0 {
		return nil, api.NewAPIError("Missing address", true)
	}
	var address *api.Address
	var err error
	s.metrics.ExplorerViews.With(common.Labels{"action": "api-address"}).Inc()
	page, pageSize, details, filter, _, _ := s.getAddressQueryParams(r, api.AccountDetailsTxidHistory, txsInAPI)
	secondaryCoin := strings.ToLower(r.URL.Query().Get("secondary"))
	address, err = s.api.GetAddress(addressParam, page, pageSize, details, filter, secondaryCoin)
	if err == nil && apiVersion == apiV1 {
		return s.api.AddressToV1(address), nil
	}
	return address, err
}

func (s *PublicServer) apiXpub(r *http.Request, apiVersion int) (interface{}, error) {
	var xpub string
	i := strings.LastIndex(r.URL.Path, "xpub/")
	if i > 0 {
		xpub = r.URL.Path[i+5:]
	}
	if len(xpub) == 0 {
		return nil, api.NewAPIError("Missing xpub", true)
	}
	var address *api.Address
	var err error
	s.metrics.ExplorerViews.With(common.Labels{"action": "api-xpub"}).Inc()
	page, pageSize, details, filter, _, gap := s.getAddressQueryParams(r, api.AccountDetailsTxidHistory, txsInAPI)
	secondaryCoin := strings.ToLower(r.URL.Query().Get("secondary"))
	address, err = s.api.GetXpubAddress(xpub, page, pageSize, details, filter, gap, secondaryCoin)
	if err == nil && apiVersion == apiV1 {
		return s.api.AddressToV1(address), nil
	}
	if err == api.ErrUnsupportedXpub {
		err = api.NewAPIError("XPUB functionality is not supported", true)
	}
	return address, err
}

func (s *PublicServer) apiUtxo(r *http.Request, apiVersion int) (interface{}, error) {
	var utxo []api.Utxo
	var err error
	if i := strings.LastIndex(r.URL.Path, "utxo/"); i > 0 {
		desc := r.URL.Path[i+5:]
		onlyConfirmed := false
		c := r.URL.Query().Get("confirmed")
		if len(c) > 0 {
			onlyConfirmed, err = strconv.ParseBool(c)
			if err != nil {
				return nil, api.NewAPIError("Parameter 'confirmed' cannot be converted to boolean", true)
			}
		}
		gap, ec := strconv.Atoi(r.URL.Query().Get("gap"))
		if ec != nil {
			gap = 0
		}
		utxo, err = s.api.GetXpubUtxo(desc, onlyConfirmed, gap)
		if err == nil {
			s.metrics.ExplorerViews.With(common.Labels{"action": "api-xpub-utxo"}).Inc()
		} else {
			utxo, err = s.api.GetAddressUtxo(desc, onlyConfirmed)
			s.metrics.ExplorerViews.With(common.Labels{"action": "api-address-utxo"}).Inc()
		}
		if err == nil && apiVersion == apiV1 {
			return s.api.AddressUtxoToV1(utxo), nil
		}
	}
	return utxo, err
}

func (s *PublicServer) apiBalanceHistory(r *http.Request, apiVersion int) (interface{}, error) {
	var history []api.BalanceHistory
	var fromTimestamp, toTimestamp int64
	var err error
	if i := strings.LastIndexByte(r.URL.Path, '/'); i > 0 {
		gap, ec := strconv.Atoi(r.URL.Query().Get("gap"))
		if ec != nil {
			gap = 0
		}
		from := r.URL.Query().Get("from")
		if from != "" {
			fromTimestamp, err = strconv.ParseInt(from, 10, 64)
			if err != nil {
				return history, err
			}
		}
		to := r.URL.Query().Get("to")
		if to != "" {
			toTimestamp, err = strconv.ParseInt(to, 10, 64)
			if err != nil {
				return history, err
			}
		}
		var groupBy uint64
		groupBy, err = strconv.ParseUint(r.URL.Query().Get("groupBy"), 10, 32)
		if err != nil || groupBy == 0 {
			groupBy = 3600
		}
		fiat := r.URL.Query().Get("fiatcurrency")
		var fiatArray []string
		if fiat != "" {
			fiatArray = []string{fiat}
		}
		history, err = s.api.GetXpubBalanceHistory(r.URL.Path[i+1:], fromTimestamp, toTimestamp, fiatArray, gap, uint32(groupBy))
		if err == nil {
			s.metrics.ExplorerViews.With(common.Labels{"action": "api-xpub-balancehistory"}).Inc()
		} else {
			history, err = s.api.GetBalanceHistory(r.URL.Path[i+1:], fromTimestamp, toTimestamp, fiatArray, uint32(groupBy))
			s.metrics.ExplorerViews.With(common.Labels{"action": "api-address-balancehistory"}).Inc()
		}
	}
	return history, err
}

func (s *PublicServer) apiBlock(r *http.Request, apiVersion int) (interface{}, error) {
	var block *api.Block
	var err error
	s.metrics.ExplorerViews.With(common.Labels{"action": "api-block"}).Inc()
	if i := strings.LastIndexByte(r.URL.Path, '/'); i > 0 {
		page, ec := strconv.Atoi(r.URL.Query().Get("page"))
		if ec != nil {
			page = 0
		}
		block, err = s.api.GetBlock(r.URL.Path[i+1:], page, txsInAPI)
		if err == nil && apiVersion == apiV1 {
			return s.api.BlockToV1(block), nil
		}
	}
	return block, err
}

func (s *PublicServer) apiBlockRaw(r *http.Request, apiVersion int) (interface{}, error) {
	var block *api.BlockRaw
	var err error
	s.metrics.ExplorerViews.With(common.Labels{"action": "api-block-raw"}).Inc()
	if i := strings.LastIndexByte(r.URL.Path, '/'); i > 0 {
		block, err = s.api.GetBlockRaw(r.URL.Path[i+1:])
	}
	return block, err
}

func (s *PublicServer) apiFeeStats(r *http.Request, apiVersion int) (interface{}, error) {
	var feeStats *api.FeeStats
	var err error
	s.metrics.ExplorerViews.With(common.Labels{"action": "api-feestats"}).Inc()
	if i := strings.LastIndexByte(r.URL.Path, '/'); i > 0 {
		feeStats, err = s.api.GetFeeStats(r.URL.Path[i+1:])
	}
	return feeStats, err
}

type resultSendTransaction struct {
	Result string `json:"result"`
}

func (s *PublicServer) apiSendTx(r *http.Request, apiVersion int) (interface{}, error) {
	var err error
	var res resultSendTransaction
	var hex string
	s.metrics.ExplorerViews.With(common.Labels{"action": "api-sendtx"}).Inc()
	if r.Method == http.MethodPost {
		data, err := io.ReadAll(r.Body)
		if err != nil {
			return nil, api.NewAPIError("Missing tx blob", true)
		}
		hex = string(data)
	} else {
		if i := strings.LastIndexByte(r.URL.Path, '/'); i > 0 {
			hex = r.URL.Path[i+1:]
		}
	}
	if len(hex) > 0 {
		res.Result, err = s.chain.SendRawTransaction(hex)
		if err != nil {
			return nil, api.NewAPIError(err.Error(), true)
		}
		return res, nil
	}
	return nil, api.NewAPIError("Missing tx blob", true)
}

// apiAvailableVsCurrencies returns a list of available versus currencies
func (s *PublicServer) apiAvailableVsCurrencies(r *http.Request, apiVersion int) (interface{}, error) {
	s.metrics.ExplorerViews.With(common.Labels{"action": "api-tickers-list"}).Inc()
	timestampString := strings.ToLower(r.URL.Query().Get("timestamp"))
	timestamp, err := strconv.ParseInt(timestampString, 10, 64)
	if err != nil {
		return nil, api.NewAPIError("Parameter \"timestamp\" is not a valid Unix timestamp.", true)
	}
	token := strings.ToLower(r.URL.Query().Get("token"))
	result, err := s.api.GetAvailableVsCurrencies(timestamp, token)
	return result, err
}

// apiTickers returns FiatRates ticker prices for the specified block or timestamp.
func (s *PublicServer) apiTickers(r *http.Request, apiVersion int) (interface{}, error) {
	var result *api.FiatTicker
	var err error

	currency := strings.ToLower(r.URL.Query().Get("currency"))
	var currencies []string
	if currency != "" {
		currencies = []string{currency}
	}
	token := strings.ToLower(r.URL.Query().Get("token"))

	if block := r.URL.Query().Get("block"); block != "" {
		// Get tickers for specified block height or block hash
		s.metrics.ExplorerViews.With(common.Labels{"action": "api-tickers-block"}).Inc()
		result, err = s.api.GetFiatRatesForBlockID(block, currencies, token)
	} else if timestampString := r.URL.Query().Get("timestamp"); timestampString != "" {
		// Get tickers for specified timestamp
		s.metrics.ExplorerViews.With(common.Labels{"action": "api-tickers-date"}).Inc()

		timestamp, err := strconv.ParseInt(timestampString, 10, 64)
		if err != nil {
			return nil, api.NewAPIError("Parameter 'timestamp' is not a valid Unix timestamp.", true)
		}

		resultTickers, err := s.api.GetFiatRatesForTimestamps([]int64{timestamp}, currencies, token)
		if err != nil {
			return nil, err
		}
		result = &resultTickers.Tickers[0]
	} else {
		// No parameters - get the latest available ticker
		s.metrics.ExplorerViews.With(common.Labels{"action": "api-tickers-last"}).Inc()
		result, err = s.api.GetCurrentFiatRates(currencies, token)
	}
	if err != nil {
		return nil, err
	}
	return result, nil
}

// apiMultiTickers returns FiatRates ticker prices for the specified comma separated list of timestamps.
func (s *PublicServer) apiMultiTickers(r *http.Request, apiVersion int) (interface{}, error) {
	var result []api.FiatTicker
	var err error

	currency := strings.ToLower(r.URL.Query().Get("currency"))
	var currencies []string
	if currency != "" {
		currencies = []string{currency}
	}
	token := strings.ToLower(r.URL.Query().Get("token"))
	if timestampString := r.URL.Query().Get("timestamp"); timestampString != "" {
		// Get tickers for specified timestamp
		s.metrics.ExplorerViews.With(common.Labels{"action": "api-multi-tickers-date"}).Inc()
		timestamps := strings.Split(timestampString, ",")
		t := make([]int64, len(timestamps))
		for i := range timestamps {
			t[i], err = strconv.ParseInt(timestamps[i], 10, 64)
			if err != nil {
				return nil, api.NewAPIError("Parameter 'timestamp' does not contain a valid Unix timestamp.", true)
			}
		}
		resultTickers, err := s.api.GetFiatRatesForTimestamps(t, currencies, token)
		if err != nil {
			return nil, err
		}
		result = resultTickers.Tickers
	} else {
		return nil, api.NewAPIError("Parameter 'timestamp' is missing.", true)
	}
	return result, nil
}

type resultEstimateFeeAsString struct {
	Result string `json:"result"`
}

func (s *PublicServer) apiEstimateFee(r *http.Request, apiVersion int) (interface{}, error) {
	var res resultEstimateFeeAsString
	s.metrics.ExplorerViews.With(common.Labels{"action": "api-estimatefee"}).Inc()
	if i := strings.LastIndexByte(r.URL.Path, '/'); i > 0 {
		b := r.URL.Path[i+1:]
		if len(b) > 0 {
			blocks, err := strconv.Atoi(b)
			if err != nil {
				return nil, api.NewAPIError("Parameter 'number of blocks' is not a number", true)
			}
			conservative := true
			c := r.URL.Query().Get("conservative")
			if len(c) > 0 {
				conservative, err = strconv.ParseBool(c)
				if err != nil {
					return nil, api.NewAPIError("Parameter 'conservative' cannot be converted to boolean", true)
				}
			}
			var fee big.Int
			fee, err = s.chain.EstimateSmartFee(blocks, conservative)
			if err != nil {
				fee, err = s.chain.EstimateFee(blocks)
				if err != nil {
					return nil, err
				}
			}
			res.Result = s.chainParser.AmountToDecimalString(&fee)
			return res, nil
		}
	}
	return nil, api.NewAPIError("Missing parameter 'number of blocks'", true)
}<|MERGE_RESOLUTION|>--- conflicted
+++ resolved
@@ -488,14 +488,11 @@
 		"feePerByte":               feePerByte,
 		"isOwnAddress":             isOwnAddress,
 		"toJSON":                   toJSON,
-<<<<<<< HEAD
 		"addressEquals":            addressEquals,
-=======
 		"tokenTransfersCount":      tokenTransfersCount,
 		"tokenCount":               tokenCount,
 		"hasPrefix":                strings.HasPrefix,
 		"jsStr":                    jsStr,
->>>>>>> 52f86d2e
 	}
 	var createTemplate func(filenames ...string) *template.Template
 	if s.debug {
@@ -564,15 +561,12 @@
 
 }
 
-<<<<<<< HEAD
 func addressEquals(addresses []string, value string) bool {
 	return len(addresses) == 1 && addresses[0] == value
 }
 
 // for now return the string as it is
 // in future could be used to do coin specific formatting
-=======
->>>>>>> 52f86d2e
 func (s *PublicServer) formatAmount(a *api.Amount) string {
 	if a == nil {
 		return "0"
