//go:build unittest

package server

import (
	"encoding/json"
	"io/ioutil"
	"net/http"
	"net/http/httptest"
	"net/url"
	"os"
	"strconv"
	"strings"
	"testing"
	"time"

	"github.com/golang/glog"
	"github.com/gorilla/websocket"
	"github.com/linxGnu/grocksdb"
	"github.com/martinboehm/btcutil/chaincfg"
	gosocketio "github.com/martinboehm/golang-socketio"
	"github.com/martinboehm/golang-socketio/transport"
	"github.com/trezor/blockbook/bchain"
	"github.com/trezor/blockbook/bchain/coins/btc"
	"github.com/trezor/blockbook/common"
	"github.com/trezor/blockbook/db"
	"github.com/trezor/blockbook/fiat"
	"github.com/trezor/blockbook/tests/dbtestdata"
)

func TestMain(m *testing.M) {
	// set the current directory to blockbook root so that ./static/ works
	if err := os.Chdir(".."); err != nil {
		glog.Fatal("Chdir error:", err)
	}
	c := m.Run()
	chaincfg.ResetParams()
	os.Exit(c)
}

<<<<<<< HEAD
func setupRocksDB(t *testing.T, parser bchain.BlockChainParser, spendingIndex bool) (*db.RocksDB, *common.InternalState, string) {
=======
func setupRocksDB(parser bchain.BlockChainParser, chain bchain.BlockChain, t *testing.T, extendedIndex bool) (*db.RocksDB, *common.InternalState, string) {
>>>>>>> 52f86d2e
	tmp, err := ioutil.TempDir("", "testdb")
	if err != nil {
		t.Fatal(err)
	}
<<<<<<< HEAD
	d, err := db.NewRocksDB(tmp, 100000, -1, parser, nil, spendingIndex)
=======
	d, err := db.NewRocksDB(tmp, 100000, -1, parser, nil, extendedIndex)
>>>>>>> 52f86d2e
	if err != nil {
		t.Fatal(err)
	}
	is, err := d.LoadInternalState("fakecoin")
	if err != nil {
		t.Fatal(err)
	}
	d.SetInternalState(is)
	// there are 2 simulated block, of height bestBlockHeight-1 and bestBlockHeight
	bestHeight, err := chain.GetBestBlockHeight()
	if err != nil {
		t.Fatal(err)
	}
	block1, err := chain.GetBlock("", bestHeight-1)
	if err != nil {
		t.Fatal(err)
	}
	// setup internal state BlockTimes
	for i := uint32(0); i < block1.Height; i++ {
		is.BlockTimes = append(is.BlockTimes, 0)
	}
	// import data
	if err := d.ConnectBlock(block1); err != nil {
		t.Fatal(err)
	}
	block2, err := chain.GetBlock("", bestHeight)
	if err != nil {
		t.Fatal(err)
	}
	if err := d.ConnectBlock(block2); err != nil {
		t.Fatal(err)
	}
	is.FinishedSync(block2.Height)
	if parser.GetChainType() == bchain.ChainEthereumType {
		if err := initTestFiatRatesEthereumType(d); err != nil {
			t.Fatal(err)
		}
		if err := initEthereumTypeDB(d); err != nil {
			t.Fatal(err)
		}
	} else {
		if err := initTestFiatRates(d); err != nil {
			t.Fatal(err)
		}
	}
	return d, is, tmp
}

<<<<<<< HEAD
func setupPublicHTTPServer(t *testing.T, spendingIndex bool) (*PublicServer, string) {
	parser := btc.NewBitcoinParser(
		btc.GetChainParams("test"),
		&btc.Configuration{
			BlockAddressesToKeep:  1,
			XPubMagic:             70617039,
			XPubMagicSegwitP2sh:   71979618,
			XPubMagicSegwitNative: 73342198,
			Slip44:                1,
		})

	d, is, path := setupRocksDB(t, parser, spendingIndex)
=======
var metrics *common.Metrics

func setupPublicHTTPServer(parser bchain.BlockChainParser, chain bchain.BlockChain, t *testing.T, extendedIndex bool) (*PublicServer, string) {
	d, is, path := setupRocksDB(parser, chain, t, extendedIndex)
>>>>>>> 52f86d2e
	// setup internal state and match BestHeight to test data
	is.Coin = "Fakecoin"
	is.CoinLabel = "Fake Coin"
	is.CoinShortcut = "FAKE"

<<<<<<< HEAD
	metrics, err := common.GetMetrics("Fakecoin" + strconv.FormatBool(spendingIndex))
	if err != nil {
		glog.Fatal("metrics: ", err)
	}

	chain, err := dbtestdata.NewFakeBlockChain(parser)
	if err != nil {
		glog.Fatal("fakechain: ", err)
=======
	var err error
	// metrics can be setup only once
	if metrics == nil {
		metrics, err = common.GetMetrics("Fakecoin" + strconv.FormatBool(extendedIndex))
		if err != nil {
			glog.Fatal("metrics: ", err)
		}
>>>>>>> 52f86d2e
	}

	mempool, err := chain.CreateMempool(chain)
	if err != nil {
		glog.Fatal("mempool: ", err)
	}

	// caching is switched off because test transactions do not have hex data
	txCache, err := db.NewTxCache(d, chain, metrics, is, false)
	if err != nil {
		glog.Fatal("txCache: ", err)
	}

	// mocked CoinGecko API
	configJSON := `{"fiat_rates": "coingecko", "fiat_rates_params": "{\"url\": \"none\", \"coin\": \"ethereum\",\"platformIdentifier\":\"ethereum\",\"platformVsCurrency\": \"usd\",\"periodSeconds\": 60}"}`
	fiatRates, err := fiat.NewFiatRates(d, []byte(configJSON), nil, nil)
	if err != nil {
		glog.Fatal("fiatRates ", err)
	}

	// s.Run is never called, binding can be to any port
	s, err := NewPublicServer("localhost:12345", "", d, chain, mempool, txCache, "", metrics, is, fiatRates, false)
	if err != nil {
		t.Fatal(err)
	}
	return s, path
}

func closeAndDestroyPublicServer(t *testing.T, s *PublicServer, dbpath string) {
	// destroy db
	if err := s.db.Close(); err != nil {
		t.Fatal(err)
	}
	os.RemoveAll(dbpath)
}

func newGetRequest(u string) *http.Request {
	r, err := http.NewRequest("GET", u, nil)
	if err != nil {
		glog.Fatal(err)
	}
	return r
}

func newPostFormRequest(u string, formdata ...string) *http.Request {
	form := url.Values{}
	for i := 0; i < len(formdata)-1; i += 2 {
		form.Add(formdata[i], formdata[i+1])
	}
	r, err := http.NewRequest("POST", u, strings.NewReader(form.Encode()))
	if err != nil {
		glog.Fatal(err)
	}
	r.Header.Add("Content-Type", "application/x-www-form-urlencoded")
	return r
}

func newPostRequest(u string, body string) *http.Request {
	r, err := http.NewRequest("POST", u, strings.NewReader(body))
	if err != nil {
		glog.Fatal(err)
	}
	r.Header.Add("Content-Type", "application/octet-stream")
	return r
}

func insertFiatRate(date string, rates map[string]float32, tokenRates map[string]float32, d *db.RocksDB) error {
	convertedDate, err := time.Parse("20060102150405", date)
	if err != nil {
		return err
	}
	ticker := &common.CurrencyRatesTicker{
		Timestamp:  convertedDate,
		Rates:      rates,
		TokenRates: tokenRates,
	}
	wb := grocksdb.NewWriteBatch()
	defer wb.Destroy()
	if err := d.FiatRatesStoreTicker(wb, ticker); err != nil {
		return err
	}
	return d.WriteBatch(wb)
}

// initTestFiatRates initializes test data for /api/v2/tickers endpoint
func initTestFiatRates(d *db.RocksDB) error {
	if err := insertFiatRate("20180320000000", map[string]float32{
		"usd": 2000.0,
		"eur": 1300.0,
	}, nil, d); err != nil {
		return err
	}
	if err := insertFiatRate("20180321000000", map[string]float32{
		"usd": 2001.0,
		"eur": 1301.0,
	}, nil, d); err != nil {
		return err
	}
	if err := insertFiatRate("20180322000000", map[string]float32{
		"usd": 2002.0,
		"eur": 1302.0,
	}, nil, d); err != nil {
		return err
	}
	if err := insertFiatRate("20180324000000", map[string]float32{
		"usd": 2003.0,
		"eur": 1303.0,
	}, nil, d); err != nil {
		return err
	}
	if err := insertFiatRate("20191121000000", map[string]float32{
		"usd": 7814.5,
		"eur": 7100.0,
	}, nil, d); err != nil {
		return err
	}
	return insertFiatRate("20191122000000", map[string]float32{
		"usd": 7914.5,
		"eur": 7134.1,
	}, nil, d)
}

type httpTests struct {
	name        string
	r           *http.Request
	status      int
	contentType string
	body        []string
}

func performHttpTests(tests []httpTests, t *testing.T, ts *httptest.Server) {
	for _, tt := range tests {
		t.Run(tt.name, func(t *testing.T) {
			resp, err := http.DefaultClient.Do(tt.r)
			if err != nil {
				t.Fatal(err)
			}
			defer resp.Body.Close()
			if resp.StatusCode != tt.status {
				t.Errorf("StatusCode = %v, want %v", resp.StatusCode, tt.status)
			}
			if resp.Header["Content-Type"][0] != tt.contentType {
				t.Errorf("Content-Type = %v, want %v", resp.Header["Content-Type"][0], tt.contentType)
			}
			bb, err := ioutil.ReadAll(resp.Body)
			if err != nil {
				t.Fatal(err)
			}
			b := string(bb)
			for _, c := range tt.body {
				if !strings.Contains(b, c) {
					t.Errorf("got\n%v\nwant to contain %v", b, c)
					break
				}
			}
		})
	}
}

func httpTestsBitcoinType(t *testing.T, ts *httptest.Server) {
	tests := []httpTests{
		{
			name:        "explorerTx",
			r:           newGetRequest(ts.URL + "/tx/fdd824a780cbb718eeb766eb05d83fdefc793a27082cd5e67f856d69798cf7db"),
			status:      http.StatusOK,
			contentType: "text/html; charset=utf-8",
			body: []string{
				`<!doctype html><html lang="en"><head><meta charset="utf-8"><meta name="viewport" content="width=device-width,initial-scale=1.0,shrink-to-fit=no"><link href="https://cdn.jsdelivr.net/npm/bootstrap@5.2.2/dist/css/bootstrap.min.css" rel="stylesheet" integrity="sha384-Zenh87qX5JnK2Jl0vWa8Ck2rdkQ2Bzep5IDxbcnCeuOxjzrPF/et3URy9Bv1WTRi" crossorigin="anonymous"><link rel="stylesheet" href="/static/css/main.min.3.css"><script>var hasSecondary=false;</script><script src="https://cdn.jsdelivr.net/npm/bootstrap@5.2.2/dist/js/bootstrap.bundle.min.js" integrity="sha384-OERcA2EqjJCMA+/3y+gxIOqMEjwtxJY7qPCqsdltbNJuaOe923+mo//f6V8Qbsw3" crossorigin="anonymous"></script><script src="/static/js/main.min.3.js"></script><meta http-equiv="X-UA-Compatible" content="IE=edge"><meta name="description" content="Trezor Fake Coin Explorer"><title>Trezor Fake Coin Explorer</title></head><body><header id="header"><nav class="navbar navbar-expand-lg"><div class="container"><a class="navbar-brand" href="/" title="Home"><span class="trezor-logo"></span><span style="padding-left: 140px;">Fake Coin Explorer</span></a><button class="navbar-toggler" type="button" data-bs-toggle="collapse" data-bs-target="#navbarSupportedContent" aria-controls="navbarSupportedContent" aria-expanded="false" aria-label="Toggle navigation"><span class="navbar-toggler-icon"></span></button><div class="collapse navbar-collapse" id="navbarSupportedContent"><ul class="navbar-nav m-md-auto"><li class="nav-item pe-xl-4"><a href="/blocks" class="nav-link">Blocks</a></li><li class="nav-item"><a href="/" class="nav-link">Status</a></li></ul><span class="navbar-form"><form class="d-flex" id="search" action="/search" method="get"><input name="q" type="text" class="form-control form-control-lg" placeholder="Search for block, transaction, address or xpub" focus="true"><button class="btn" type="submit"><span class="search-icon"></span></button></form></span></div></div></nav></header><main id="wrap"><div class="container"><div class="row"><h1 class="col-12">Transaction</h1></div><div class="row pt-3"><h5 class="col-12 d-flex h-data"><span class="ellipsis copyable">fdd824a780cbb718eeb766eb05d83fdefc793a27082cd5e67f856d69798cf7db</span></h5></div><table class="table data-table info-table"><tbody><tr><td>Mined Time</td><td><span tt="2018-03-21 01:27:58">1639 days 11 hours ago</span></td></tr><tr><td>In Block</td><td class="ellipsis" style="max-width: 280px">00000000eb0443fd7dc4a1ed5c686a8e995057805f9a161d9a5a77a95e72b7b6</td></tr><tr><td>In Block Height</td><td><a href="/block/225494">225<span class="ns">494</span></a></td></tr><tr><td>Total Input</td><td><span class="amt copyable" cc="0 FAKE"><span class="prim-amt">0 FAKE</span></span></td></tr><tr><td>Total Output</td><td><span class="amt copyable" cc="13.60030331 FAKE"><span class="prim-amt">13.<span class="amt-dec">60<span class="ns">030</span><span class="ns">331</span></span> FAKE</span></span></td></tr><tr><td>Fees</td><td><span class="amt copyable" cc="0 FAKE"><span class="prim-amt">0 FAKE</span></span></td></tr></tbody></table><div class="pt-1"><div class="tx-detail"><div class="row head"><div class="col-xs-7 col-md-8"><a href="/tx/fdd824a780cbb718eeb766eb05d83fdefc793a27082cd5e67f856d69798cf7db" class="ellipsis copyable txid">fdd824a780cbb718eeb766eb05d83fdefc793a27082cd5e67f856d69798cf7db</a></div><div class="col-xs-5 col-md-4 text-end">mined <span class="txvalue ms-1"><span tt="2018-03-21 01:27:58">1639 days 11 hours ago</span></span></div></div><div class="row body"><div class="col-md-5"><div class="row tx-in"><div class="col-12">No Inputs (Newly Generated Coins)</div></div></div><div class="col-md-1 col-xs-12 text-center">&nbsp;<span class="octicon"></span></div><div class="col-md-6"><div class="row tx-out"><div class="col-12"><span class="ellipsis copyable"><a href="/address/mzVznVsCHkVHX9UN8WPFASWUUHtxnNn4Jj">mzVznVsCHkVHX9UN8WPFASWUUHtxnNn4Jj</a></span><span class="tx-amt"><span class="amt copyable" cc="13.60030331 FAKE"><span class="prim-amt">13.<span class="amt-dec">60<span class="ns">030</span><span class="ns">331</span></span> FAKE</span></span><span class="unspent" tt="Unspent">×</span></span></td></div><div class="col-12">Unparsed address<span class="tx-amt"><span class="amt copyable" cc="0 FAKE"><span class="prim-amt">0 FAKE</span></span><span class="unspent" tt="Unspent">×</span></span></td></div></div></div></div><div class="row footer"><div class="col-sm-12 col-md-4">Fee <span class="amt txvalue copyable ms-3" cc="0 FAKE"><span class="prim-amt">0 FAKE</span></span></div><div class="col-sm-12 col-md-8 text-end"><span class="me-4"><span class="txvalue">1</span> confirmations</span><span class="amt txvalue copyable" cc="13.60030331 FAKE"><span class="prim-amt">13.<span class="amt-dec">60<span class="ns">030</span><span class="ns">331</span></span> FAKE</span></span></div></div></div></div><div class="pt-4"><h5>Raw Transaction</h5><div class="json"><pre id="raw"></pre></div><script type="text/javascript">var raw = {"hex":"","txid":"fdd824a780cbb718eeb766eb05d83fdefc793a27082cd5e67f856d69798cf7db","version":0,"locktime":0,"vin":[{"coinbase":"03bf1e1504aede765b726567696f6e312f50726f6a65637420425443506f6f6c2f01000001bf7e000000000000","txid":"","vout":0,"scriptSig":{"hex":""},"sequence":0,"addresses":null}],"vout":[{"ValueSat":1360030331,"value":0,"n":0,"scriptPubKey":{"hex":"76a914d03c0d863d189b23b061a95ad32940b65837609f88ac","addresses":null}},{"ValueSat":0,"value":0,"n":1,"scriptPubKey":{"addresses":null}}],"confirmations":1,"time":1521595678,"blocktime":1521595678,"size":300};document.getElementById('raw').innerHTML = syntaxHighlight(raw);</script></div></div></main><footer id="footer"><div class="container"><nav class="navbar navbar-dark"><span class="navbar-nav"><a class="nav-link" href="https://satoshilabs.com/" target="_blank" rel="noopener noreferrer">Created by SatoshiLabs</a></span><span class="navbar-nav ml-md-auto"><a class="nav-link" href="https://trezor.io/terms-of-use" target="_blank" rel="noopener noreferrer">Terms of Use</a></span><span class="navbar-nav ml-md-auto d-md-flex d-none"><a class="nav-link" href="https://trezor.io/" target="_blank" rel="noopener noreferrer">Trezor</a></span><span class="navbar-nav ml-md-auto d-md-flex d-none"><a class="nav-link" href="https://trezor.io/trezor-suite" target="_blank" rel="noopener noreferrer">Suite</a></span><span class="navbar-nav ml-md-auto d-md-flex d-none"><a class="nav-link" href="https://trezor.io/support" target="_blank" rel="noopener noreferrer">Support</a></span><span class="navbar-nav ml-md-auto"><a class="nav-link" href="/sendtx">Send Transaction</a></span><span class="navbar-nav ml-md-auto d-lg-flex d-none"><a class="nav-link" href="https://trezor.io/compare" target="_blank" rel="noopener noreferrer">Don't have a Trezor? Get one!</a></span></nav></div></footer></body></html>`,
			},
		},
		{
			name:        "explorerAddress",
			r:           newGetRequest(ts.URL + "/address/mtGXQvBowMkBpnhLckhxhbwYK44Gs9eEtz"),
			status:      http.StatusOK,
			contentType: "text/html; charset=utf-8",
			body: []string{
				`<!doctype html><html lang="en"><head><meta charset="utf-8"><meta name="viewport" content="width=device-width,initial-scale=1.0,shrink-to-fit=no"><link href="https://cdn.jsdelivr.net/npm/bootstrap@5.2.2/dist/css/bootstrap.min.css" rel="stylesheet" integrity="sha384-Zenh87qX5JnK2Jl0vWa8Ck2rdkQ2Bzep5IDxbcnCeuOxjzrPF/et3URy9Bv1WTRi" crossorigin="anonymous"><link rel="stylesheet" href="/static/css/main.min.3.css"><script>var hasSecondary=false;</script><script src="https://cdn.jsdelivr.net/npm/bootstrap@5.2.2/dist/js/bootstrap.bundle.min.js" integrity="sha384-OERcA2EqjJCMA+/3y+gxIOqMEjwtxJY7qPCqsdltbNJuaOe923+mo//f6V8Qbsw3" crossorigin="anonymous"></script><script src="/static/js/main.min.3.js"></script><meta http-equiv="X-UA-Compatible" content="IE=edge"><meta name="description" content="Trezor Fake Coin Explorer"><title>Trezor Fake Coin Explorer</title></head><body><header id="header"><nav class="navbar navbar-expand-lg"><div class="container"><a class="navbar-brand" href="/" title="Home"><span class="trezor-logo"></span><span style="padding-left: 140px;">Fake Coin Explorer</span></a><button class="navbar-toggler" type="button" data-bs-toggle="collapse" data-bs-target="#navbarSupportedContent" aria-controls="navbarSupportedContent" aria-expanded="false" aria-label="Toggle navigation"><span class="navbar-toggler-icon"></span></button><div class="collapse navbar-collapse" id="navbarSupportedContent"><ul class="navbar-nav m-md-auto"><li class="nav-item pe-xl-4"><a href="/blocks" class="nav-link">Blocks</a></li><li class="nav-item"><a href="/" class="nav-link">Status</a></li></ul><span class="navbar-form"><form class="d-flex" id="search" action="/search" method="get"><input name="q" type="text" class="form-control form-control-lg" placeholder="Search for block, transaction, address or xpub" focus="true"><button class="btn" type="submit"><span class="search-icon"></span></button></form></span></div></div></nav></header><main id="wrap"><div class="container"><div class="row g-0 ms-2 ms-lg-0"><div class="col-md-10 order-2 order-md-1"><h1>Address </h1><h5 class="col-12 d-flex h-data pb-2"><span class="ellipsis copyable">mtGXQvBowMkBpnhLckhxhbwYK44Gs9eEtz</span></h5><h4 class="row"><div class="col-lg-6"><span class="copyable">0.<span class="amt-dec">000<span class="ns">123</span><span class="ns">45</span></span> FAKE</span></div></h4></div><div class="col-md-2 order-1 order-md-2 d-flex justify-content-center justify-content-md-end mb-3 mb-md-0"><div id="qrcode"></div><script type="text/javascript" src="/static/js/qrcode.min.js"></script><script type="text/javascript">new QRCode(document.getElementById("qrcode"), { text: "mtGXQvBowMkBpnhLckhxhbwYK44Gs9eEtz", width: 120, height: 120 });</script></div></div><table class="table data-table info-table"><tbody><tr><td style="white-space: nowrap;"><h5>Confirmed</h5></td><td></td></tr><tr><td style="width: 25%;">Total Received</td><td><span class="amt copyable" cc="0.0002469 FAKE"><span class="prim-amt">0.<span class="amt-dec">00<span class="ns">024</span><span class="ns">690</span></span> FAKE</span></span></td></tr><tr><td>Total Sent</td><td><span class="amt copyable" cc="0.00012345 FAKE"><span class="prim-amt">0.<span class="amt-dec">00<span class="ns">012</span><span class="ns">345</span></span> FAKE</span></span></td></tr><tr><td>Final Balance</td><td><span class="amt copyable" cc="0.00012345 FAKE"><span class="prim-amt">0.<span class="amt-dec">00<span class="ns">012</span><span class="ns">345</span></span> FAKE</span></span></td></tr><tr><td>No. Transactions</td><td>2</td></tr></tbody></table><div class="row pt-3 pb-1"><h3 class="col-sm-6 col-lg-3 m-0 align-self-center">Transactions</h3><div class="col-sm-6 col-lg-3 my-2 my-lg-0 align-self-center"><select  class="w-100" onchange="self.location='?filter='+options[selectedIndex].value"><option>All</option><option  value="inputs">Address on input side</option><option  value="outputs">Address on output side</option></select></div><div class="col-lg-6"></div></div><div><div class="tx-detail"><div class="row head"><div class="col-xs-7 col-md-8"><a href="/tx/7c3be24063f268aaa1ed81b64776798f56088757641a34fb156c4f51ed2e9d25" class="ellipsis copyable txid">7c3be24063f268aaa1ed81b64776798f56088757641a34fb156c4f51ed2e9d25</a></div><div class="col-xs-5 col-md-4 text-end">mined <span class="txvalue ms-1"><span tt="2018-03-21 01:27:58">1639 days 11 hours ago</span></span></div></div><div class="row body"><div class="col-md-5"><div class="row tx-in"><div class="col-12"><span class="ellipsis copyable"><a href="/address/mv9uLThosiEnGRbVPS7Vhyw6VssbVRsiAw">mv9uLThosiEnGRbVPS7Vhyw6VssbVRsiAw</a></span><span class="amt tx-amt copyable" cc="12345.67890123 FAKE"><span class="prim-amt">12<span class="nc">345</span>.<span class="amt-dec">67<span class="ns">890</span><span class="ns">123</span></span> FAKE</span></span></div><div class="col-12 tx-own"><span class="ellipsis copyable">mtGXQvBowMkBpnhLckhxhbwYK44Gs9eEtz</span><span class="amt tx-amt copyable" cc="0.00012345 FAKE"><span class="prim-amt">0.<span class="amt-dec">00<span class="ns">012</span><span class="ns">345</span></span> FAKE</span></span></div></div></div><div class="col-md-1 col-xs-12 text-center">&nbsp;<span class="octicon"></span></div><div class="col-md-6"><div class="row tx-out"><div class="col-12"><span class="ellipsis copyable"><a href="/address/mzB8cYrfRwFRFAGTDzV8LkUQy5BQicxGhX">mzB8cYrfRwFRFAGTDzV8LkUQy5BQicxGhX</a></span><span class="tx-amt"><span class="amt copyable" cc="3172.83951061 FAKE"><span class="prim-amt">3<span class="nc">172</span>.<span class="amt-dec">83<span class="ns">951</span><span class="ns">061</span></span> FAKE</span></span><a class="spent" href="/spending/7c3be24063f268aaa1ed81b64776798f56088757641a34fb156c4f51ed2e9d25/0" tt="Spent">→</a></span></td></div><div class="col-12"><span class="ellipsis copyable"><a href="/address/mtR97eM2HPWVM6c8FGLGcukgaHHQv7THoL">mtR97eM2HPWVM6c8FGLGcukgaHHQv7THoL</a></span><span class="tx-amt"><span class="amt copyable" cc="9172.83951061 FAKE"><span class="prim-amt">9<span class="nc">172</span>.<span class="amt-dec">83<span class="ns">951</span><span class="ns">061</span></span> FAKE</span></span><span class="unspent" tt="Unspent">×</span></span></td></div><div class="col-12"><span class="ellipsis copyable">OP_RETURN 2020f1686f6a20</span><span class="tx-amt"><span class="amt copyable" cc="0 FAKE"><span class="prim-amt">0 FAKE</span></span><span class="unspent" tt="Unspent">×</span></span></td></div></div></div></div><div class="row footer"><div class="col-sm-12 col-md-4">Fee <span class="amt txvalue copyable ms-3" cc="0.00000346 FAKE"><span class="prim-amt">0.<span class="amt-dec">00<span class="ns">000</span><span class="ns">346</span></span> FAKE</span></span></div><div class="col-sm-12 col-md-8 text-end"><span class="me-4"><span class="txvalue">1</span> confirmations</span><span class="amt txvalue copyable" cc="12345.67902122 FAKE"><span class="prim-amt">12<span class="nc">345</span>.<span class="amt-dec">67<span class="ns">902</span><span class="ns">122</span></span> FAKE</span></span></div></div></div><div class="tx-detail"><div class="row head"><div class="col-xs-7 col-md-8"><a href="/tx/00b2c06055e5e90e9c82bd4181fde310104391a7fa4f289b1704e5d90caa3840" class="ellipsis copyable txid">00b2c06055e5e90e9c82bd4181fde310104391a7fa4f289b1704e5d90caa3840</a></div><div class="col-xs-5 col-md-4 text-end">mined <span class="txvalue ms-1"><span tt="2018-03-20 03:03:46">1640 days 9 hours ago</span></span></div></div><div class="row body"><div class="col-md-5"><div class="row tx-in"><div class="col-12">No Inputs</div></div></div><div class="col-md-1 col-xs-12 text-center">&nbsp;<span class="octicon"></span></div><div class="col-md-6"><div class="row tx-out"><div class="col-12"><span class="ellipsis copyable"><a href="/address/mfcWp7DB6NuaZsExybTTXpVgWz559Np4Ti">mfcWp7DB6NuaZsExybTTXpVgWz559Np4Ti</a></span><span class="tx-amt"><span class="amt copyable" cc="1 FAKE"><span class="prim-amt">1.<span class="amt-dec">00<span class="ns">000</span><span class="ns">000</span></span> FAKE</span></span><span class="unspent" tt="Unspent">×</span></span></td></div><div class="col-12 tx-own"><span class="ellipsis copyable">mtGXQvBowMkBpnhLckhxhbwYK44Gs9eEtz</span><span class="tx-amt"><span class="amt copyable" cc="0.00012345 FAKE"><span class="prim-amt">0.<span class="amt-dec">00<span class="ns">012</span><span class="ns">345</span></span> FAKE</span></span><a class="spent" href="/spending/00b2c06055e5e90e9c82bd4181fde310104391a7fa4f289b1704e5d90caa3840/1" tt="Spent">→</a></span></td></div><div class="col-12 tx-own"><span class="ellipsis copyable">mtGXQvBowMkBpnhLckhxhbwYK44Gs9eEtz</span><span class="tx-amt"><span class="amt copyable" cc="0.00012345 FAKE"><span class="prim-amt">0.<span class="amt-dec">00<span class="ns">012</span><span class="ns">345</span></span> FAKE</span></span><span class="unspent" tt="Unspent">×</span></span></td></div></div></div></div><div class="row footer"><div class="col-sm-12 col-md-4">Fee <span class="amt txvalue copyable ms-3" cc="0 FAKE"><span class="prim-amt">0 FAKE</span></span></div><div class="col-sm-12 col-md-8 text-end"><span class="me-4"><span class="txvalue">2</span> confirmations</span><span class="amt txvalue copyable" cc="1.0002469 FAKE"><span class="prim-amt">1.<span class="amt-dec">00<span class="ns">024</span><span class="ns">690</span></span> FAKE</span></span></div></div></div></div></div></main><footer id="footer"><div class="container"><nav class="navbar navbar-dark"><span class="navbar-nav"><a class="nav-link" href="https://satoshilabs.com/" target="_blank" rel="noopener noreferrer">Created by SatoshiLabs</a></span><span class="navbar-nav ml-md-auto"><a class="nav-link" href="https://trezor.io/terms-of-use" target="_blank" rel="noopener noreferrer">Terms of Use</a></span><span class="navbar-nav ml-md-auto d-md-flex d-none"><a class="nav-link" href="https://trezor.io/" target="_blank" rel="noopener noreferrer">Trezor</a></span><span class="navbar-nav ml-md-auto d-md-flex d-none"><a class="nav-link" href="https://trezor.io/trezor-suite" target="_blank" rel="noopener noreferrer">Suite</a></span><span class="navbar-nav ml-md-auto d-md-flex d-none"><a class="nav-link" href="https://trezor.io/support" target="_blank" rel="noopener noreferrer">Support</a></span><span class="navbar-nav ml-md-auto"><a class="nav-link" href="/sendtx">Send Transaction</a></span><span class="navbar-nav ml-md-auto d-lg-flex d-none"><a class="nav-link" href="https://trezor.io/compare" target="_blank" rel="noopener noreferrer">Don't have a Trezor? Get one!</a></span></nav></div></footer></body></html>`,
			},
		},
		{
			name:        "explorerSpendingTx",
			r:           newGetRequest(ts.URL + "/spending/7c3be24063f268aaa1ed81b64776798f56088757641a34fb156c4f51ed2e9d25/0"),
			status:      http.StatusOK,
			contentType: "text/html; charset=utf-8",
			body: []string{
				`<!doctype html><html lang="en"><head><meta charset="utf-8"><meta name="viewport" content="width=device-width,initial-scale=1.0,shrink-to-fit=no"><link href="https://cdn.jsdelivr.net/npm/bootstrap@5.2.2/dist/css/bootstrap.min.css" rel="stylesheet" integrity="sha384-Zenh87qX5JnK2Jl0vWa8Ck2rdkQ2Bzep5IDxbcnCeuOxjzrPF/et3URy9Bv1WTRi" crossorigin="anonymous"><link rel="stylesheet" href="/static/css/main.min.3.css"><script>var hasSecondary=false;</script><script src="https://cdn.jsdelivr.net/npm/bootstrap@5.2.2/dist/js/bootstrap.bundle.min.js" integrity="sha384-OERcA2EqjJCMA+/3y+gxIOqMEjwtxJY7qPCqsdltbNJuaOe923+mo//f6V8Qbsw3" crossorigin="anonymous"></script><script src="/static/js/main.min.3.js"></script><meta http-equiv="X-UA-Compatible" content="IE=edge"><meta name="description" content="Trezor Fake Coin Explorer"><title>Trezor Fake Coin Explorer</title></head><body><header id="header"><nav class="navbar navbar-expand-lg"><div class="container"><a class="navbar-brand" href="/" title="Home"><span class="trezor-logo"></span><span style="padding-left: 140px;">Fake Coin Explorer</span></a><button class="navbar-toggler" type="button" data-bs-toggle="collapse" data-bs-target="#navbarSupportedContent" aria-controls="navbarSupportedContent" aria-expanded="false" aria-label="Toggle navigation"><span class="navbar-toggler-icon"></span></button><div class="collapse navbar-collapse" id="navbarSupportedContent"><ul class="navbar-nav m-md-auto"><li class="nav-item pe-xl-4"><a href="/blocks" class="nav-link">Blocks</a></li><li class="nav-item"><a href="/" class="nav-link">Status</a></li></ul><span class="navbar-form"><form class="d-flex" id="search" action="/search" method="get"><input name="q" type="text" class="form-control form-control-lg" placeholder="Search for block, transaction, address or xpub" focus="true"><button class="btn" type="submit"><span class="search-icon"></span></button></form></span></div></div></nav></header><main id="wrap"><div class="container"><div class="row"><h1 class="col-12">Transaction</h1></div><div class="row pt-3"><h5 class="col-12 d-flex h-data"><span class="ellipsis copyable">3d90d15ed026dc45e19ffb52875ed18fa9e8012ad123d7f7212176e2b0ebdb71</span></h5></div><table class="table data-table info-table"><tbody><tr><td>Mined Time</td><td><span tt="2018-03-21 01:27:58">1639 days 11 hours ago</span></td></tr><tr><td>In Block</td><td class="ellipsis" style="max-width: 280px">00000000eb0443fd7dc4a1ed5c686a8e995057805f9a161d9a5a77a95e72b7b6</td></tr><tr><td>In Block Height</td><td><a href="/block/225494">225<span class="ns">494</span></a></td></tr><tr><td>Total Input</td><td><span class="amt copyable" cc="3172.83951062 FAKE"><span class="prim-amt">3<span class="nc">172</span>.<span class="amt-dec">83<span class="ns">951</span><span class="ns">062</span></span> FAKE</span></span></td></tr><tr><td>Total Output</td><td><span class="amt copyable" cc="3172.83951 FAKE"><span class="prim-amt">3<span class="nc">172</span>.<span class="amt-dec">83<span class="ns">951</span><span class="ns">000</span></span> FAKE</span></span></td></tr><tr><td>Fees</td><td><span class="amt copyable" cc="0.00000062 FAKE"><span class="prim-amt">0.<span class="amt-dec">00<span class="ns">000</span><span class="ns">062</span></span> FAKE</span></span></td></tr></tbody></table><div class="pt-1"><div class="tx-detail"><div class="row head"><div class="col-xs-7 col-md-8"><a href="/tx/3d90d15ed026dc45e19ffb52875ed18fa9e8012ad123d7f7212176e2b0ebdb71" class="ellipsis copyable txid">3d90d15ed026dc45e19ffb52875ed18fa9e8012ad123d7f7212176e2b0ebdb71</a></div><div class="col-xs-5 col-md-4 text-end">mined <span class="txvalue ms-1"><span tt="2018-03-21 01:27:58">1639 days 11 hours ago</span></span></div></div><div class="row body"><div class="col-md-5"><div class="row tx-in"><div class="col-12"><span class="ellipsis copyable"><a href="/address/mzB8cYrfRwFRFAGTDzV8LkUQy5BQicxGhX">mzB8cYrfRwFRFAGTDzV8LkUQy5BQicxGhX</a></span><a class="outpoint" href="/tx/7c3be24063f268aaa1ed81b64776798f56088757641a34fb156c4f51ed2e9d25" tt="Outpoint 7c3be24063f268aaa1ed81b64776798f56088757641a34fb156c4f51ed2e9d25,0">←</a><span class="amt tx-amt copyable" cc="3172.83951061 FAKE"><span class="prim-amt">3<span class="nc">172</span>.<span class="amt-dec">83<span class="ns">951</span><span class="ns">061</span></span> FAKE</span></span></div><div class="col-12"><span class="ellipsis copyable"><a href="/address/2MzmAKayJmja784jyHvRUW1bXPget1csRRG">2MzmAKayJmja784jyHvRUW1bXPget1csRRG</a></span><a class="outpoint" href="/tx/effd9ef509383d536b1c8af5bf434c8efbf521a4f2befd4022bbd68694b4ac75" tt="Outpoint effd9ef509383d536b1c8af5bf434c8efbf521a4f2befd4022bbd68694b4ac75,1">←</a><span class="amt tx-amt copyable" cc="0.00000001 FAKE"><span class="prim-amt">0.<span class="amt-dec">00<span class="ns">000</span><span class="ns">001</span></span> FAKE</span></span></div></div></div><div class="col-md-1 col-xs-12 text-center">&nbsp;<span class="octicon"></span></div><div class="col-md-6"><div class="row tx-out"><div class="col-12"><span class="ellipsis copyable"><a href="/address/2N6utyMZfPNUb1Bk8oz7p2JqJrXkq83gegu">2N6utyMZfPNUb1Bk8oz7p2JqJrXkq83gegu</a></span><span class="tx-amt"><span class="amt copyable" cc="1186.419755 FAKE"><span class="prim-amt">1<span class="nc">186</span>.<span class="amt-dec">41<span class="ns">975</span><span class="ns">500</span></span> FAKE</span></span><span class="unspent" tt="Unspent">×</span></span></td></div><div class="col-12"><span class="ellipsis copyable"><a href="/address/mmJx9Y8ayz9h14yd9fgCW1bUKoEpkBAquP">mmJx9Y8ayz9h14yd9fgCW1bUKoEpkBAquP</a></span><span class="tx-amt"><span class="amt copyable" cc="1986.419755 FAKE"><span class="prim-amt">1<span class="nc">986</span>.<span class="amt-dec">41<span class="ns">975</span><span class="ns">500</span></span> FAKE</span></span><span class="unspent" tt="Unspent">×</span></span></td></div></div></div></div><div class="row footer"><div class="col-sm-12 col-md-4">Fee <span class="amt txvalue copyable ms-3" cc="0.00000062 FAKE"><span class="prim-amt">0.<span class="amt-dec">00<span class="ns">000</span><span class="ns">062</span></span> FAKE</span></span></div><div class="col-sm-12 col-md-8 text-end"><span class="me-4"><span class="txvalue">1</span> confirmations</span><span class="amt txvalue copyable" cc="3172.83951 FAKE"><span class="prim-amt">3<span class="nc">172</span>.<span class="amt-dec">83<span class="ns">951</span><span class="ns">000</span></span> FAKE</span></span></div></div></div></div><div class="pt-4"><h5>Raw Transaction</h5><div class="json"><pre id="raw"></pre></div><script type="text/javascript">var raw = {"hex":"","txid":"3d90d15ed026dc45e19ffb52875ed18fa9e8012ad123d7f7212176e2b0ebdb71","version":0,"locktime":0,"vin":[{"coinbase":"","txid":"7c3be24063f268aaa1ed81b64776798f56088757641a34fb156c4f51ed2e9d25","vout":0,"scriptSig":{"hex":""},"sequence":0,"addresses":null},{"coinbase":"","txid":"effd9ef509383d536b1c8af5bf434c8efbf521a4f2befd4022bbd68694b4ac75","vout":1,"scriptSig":{"hex":""},"sequence":0,"addresses":null}],"vout":[{"ValueSat":118641975500,"value":0,"n":0,"scriptPubKey":{"hex":"a91495e9fbe306449c991d314afe3c3567d5bf78efd287","addresses":null}},{"ValueSat":198641975500,"value":0,"n":1,"scriptPubKey":{"hex":"76a9143f8ba3fda3ba7b69f5818086e12223c6dd25e3c888ac","addresses":null}}],"confirmations":1,"time":1521595678,"blocktime":1521595678,"vsize":400};document.getElementById('raw').innerHTML = syntaxHighlight(raw);</script></div></div></main><footer id="footer"><div class="container"><nav class="navbar navbar-dark"><span class="navbar-nav"><a class="nav-link" href="https://satoshilabs.com/" target="_blank" rel="noopener noreferrer">Created by SatoshiLabs</a></span><span class="navbar-nav ml-md-auto"><a class="nav-link" href="https://trezor.io/terms-of-use" target="_blank" rel="noopener noreferrer">Terms of Use</a></span><span class="navbar-nav ml-md-auto d-md-flex d-none"><a class="nav-link" href="https://trezor.io/" target="_blank" rel="noopener noreferrer">Trezor</a></span><span class="navbar-nav ml-md-auto d-md-flex d-none"><a class="nav-link" href="https://trezor.io/trezor-suite" target="_blank" rel="noopener noreferrer">Suite</a></span><span class="navbar-nav ml-md-auto d-md-flex d-none"><a class="nav-link" href="https://trezor.io/support" target="_blank" rel="noopener noreferrer">Support</a></span><span class="navbar-nav ml-md-auto"><a class="nav-link" href="/sendtx">Send Transaction</a></span><span class="navbar-nav ml-md-auto d-lg-flex d-none"><a class="nav-link" href="https://trezor.io/compare" target="_blank" rel="noopener noreferrer">Don't have a Trezor? Get one!</a></span></nav></div></footer></body></html>`,
			},
		},
		{
			name:        "explorerSpendingTx - not found",
			r:           newGetRequest(ts.URL + "/spending/123be24063f268aaa1ed81b64776798f56088757641a34fb156c4f51ed2e9d25/0"),
			status:      http.StatusOK,
			contentType: "text/html; charset=utf-8",
			body: []string{
				`<!doctype html><html lang="en"><head><meta charset="utf-8"><meta name="viewport" content="width=device-width,initial-scale=1.0,shrink-to-fit=no"><link href="https://cdn.jsdelivr.net/npm/bootstrap@5.2.2/dist/css/bootstrap.min.css" rel="stylesheet" integrity="sha384-Zenh87qX5JnK2Jl0vWa8Ck2rdkQ2Bzep5IDxbcnCeuOxjzrPF/et3URy9Bv1WTRi" crossorigin="anonymous"><link rel="stylesheet" href="/static/css/main.min.3.css"><script>var hasSecondary=false;</script><script src="https://cdn.jsdelivr.net/npm/bootstrap@5.2.2/dist/js/bootstrap.bundle.min.js" integrity="sha384-OERcA2EqjJCMA+/3y+gxIOqMEjwtxJY7qPCqsdltbNJuaOe923+mo//f6V8Qbsw3" crossorigin="anonymous"></script><script src="/static/js/main.min.3.js"></script><meta http-equiv="X-UA-Compatible" content="IE=edge"><meta name="description" content="Trezor Fake Coin Explorer"><title>Trezor Fake Coin Explorer</title></head><body><header id="header"><nav class="navbar navbar-expand-lg"><div class="container"><a class="navbar-brand" href="/" title="Home"><span class="trezor-logo"></span><span style="padding-left: 140px;">Fake Coin Explorer</span></a><button class="navbar-toggler" type="button" data-bs-toggle="collapse" data-bs-target="#navbarSupportedContent" aria-controls="navbarSupportedContent" aria-expanded="false" aria-label="Toggle navigation"><span class="navbar-toggler-icon"></span></button><div class="collapse navbar-collapse" id="navbarSupportedContent"><ul class="navbar-nav m-md-auto"><li class="nav-item pe-xl-4"><a href="/blocks" class="nav-link">Blocks</a></li><li class="nav-item"><a href="/" class="nav-link">Status</a></li></ul><span class="navbar-form"><form class="d-flex" id="search" action="/search" method="get"><input name="q" type="text" class="form-control form-control-lg" placeholder="Search for block, transaction, address or xpub" focus="true"><button class="btn" type="submit"><span class="search-icon"></span></button></form></span></div></div></nav></header><main id="wrap"><div class="container"><h1>Error</h1><h4>Transaction not found</h4></div></main><footer id="footer"><div class="container"><nav class="navbar navbar-dark"><span class="navbar-nav"><a class="nav-link" href="https://satoshilabs.com/" target="_blank" rel="noopener noreferrer">Created by SatoshiLabs</a></span><span class="navbar-nav ml-md-auto"><a class="nav-link" href="https://trezor.io/terms-of-use" target="_blank" rel="noopener noreferrer">Terms of Use</a></span><span class="navbar-nav ml-md-auto d-md-flex d-none"><a class="nav-link" href="https://trezor.io/" target="_blank" rel="noopener noreferrer">Trezor</a></span><span class="navbar-nav ml-md-auto d-md-flex d-none"><a class="nav-link" href="https://trezor.io/trezor-suite" target="_blank" rel="noopener noreferrer">Suite</a></span><span class="navbar-nav ml-md-auto d-md-flex d-none"><a class="nav-link" href="https://trezor.io/support" target="_blank" rel="noopener noreferrer">Support</a></span><span class="navbar-nav ml-md-auto"><a class="nav-link" href="/sendtx">Send Transaction</a></span><span class="navbar-nav ml-md-auto d-lg-flex d-none"><a class="nav-link" href="https://trezor.io/compare" target="_blank" rel="noopener noreferrer">Don't have a Trezor? Get one!</a></span></nav></div></footer></body></html>`,
			},
		},
		{
			name:        "explorerBlocks",
			r:           newGetRequest(ts.URL + "/blocks"),
			status:      http.StatusOK,
			contentType: "text/html; charset=utf-8",
			body: []string{
				`<!doctype html><html lang="en"><head><meta charset="utf-8"><meta name="viewport" content="width=device-width,initial-scale=1.0,shrink-to-fit=no"><link href="https://cdn.jsdelivr.net/npm/bootstrap@5.2.2/dist/css/bootstrap.min.css" rel="stylesheet" integrity="sha384-Zenh87qX5JnK2Jl0vWa8Ck2rdkQ2Bzep5IDxbcnCeuOxjzrPF/et3URy9Bv1WTRi" crossorigin="anonymous"><link rel="stylesheet" href="/static/css/main.min.3.css"><script>var hasSecondary=false;</script><script src="https://cdn.jsdelivr.net/npm/bootstrap@5.2.2/dist/js/bootstrap.bundle.min.js" integrity="sha384-OERcA2EqjJCMA+/3y+gxIOqMEjwtxJY7qPCqsdltbNJuaOe923+mo//f6V8Qbsw3" crossorigin="anonymous"></script><script src="/static/js/main.min.3.js"></script><meta http-equiv="X-UA-Compatible" content="IE=edge"><meta name="description" content="Trezor Fake Coin Explorer"><title>Trezor Fake Coin Explorer</title></head><body><header id="header"><nav class="navbar navbar-expand-lg"><div class="container"><a class="navbar-brand" href="/" title="Home"><span class="trezor-logo"></span><span style="padding-left: 140px;">Fake Coin Explorer</span></a><button class="navbar-toggler" type="button" data-bs-toggle="collapse" data-bs-target="#navbarSupportedContent" aria-controls="navbarSupportedContent" aria-expanded="false" aria-label="Toggle navigation"><span class="navbar-toggler-icon"></span></button><div class="collapse navbar-collapse" id="navbarSupportedContent"><ul class="navbar-nav m-md-auto"><li class="nav-item pe-xl-4"><a href="/blocks" class="nav-link">Blocks</a></li><li class="nav-item"><a href="/" class="nav-link">Status</a></li></ul><span class="navbar-form"><form class="d-flex" id="search" action="/search" method="get"><input name="q" type="text" class="form-control form-control-lg" placeholder="Search for block, transaction, address or xpub" focus="true"><button class="btn" type="submit"><span class="search-icon"></span></button></form></span></div></div></nav></header><main id="wrap"><div class="container"><div class="row"><div class="col-md-6"><h1>Blocks</h1></div><div class="col-md-6"><nav class="paging justify-content-end"><a class="btn btn-paging" href="?page=1">Previous</a><div class="paging-group mx-2"><div class="bb-group"><a class="btn active" href="?page=1">1</a><a class="btn" href="?page=2">2</a><a class="btn" href="?page=3">3</a><a class="btn" href="?page=4">4</a><span>...</span><a class="btn" href="?page=4510">4510</a></div></div><a class="btn btn-paging" href="?page=2">Next</a></nav></div></row><div><table class="table table-hover data-table"><thead><tr><th>Height</th><th class="col-md-6">Hash</th><th class="col-md-2">Timestamp</span></th><th class="text-end">Transactions</th><th class="text-end">Size</th></tr></thead><tbody><tr><td><a href="/block/225494">225<span class="ns">494</span></a></td><td class="ellipsis">00000000eb0443fd7dc4a1ed5c686a8e995057805f9a161d9a5a77a95e72b7b6</td><td><span tt="2018-03-21 01:27:58">1639 days 11 hours ago</span></td><td class="text-end">4</td><td class="text-end">2<span class="ns">345</span><span class="ns">678</span></td></tr><tr><td><a href="/block/225493">225<span class="ns">493</span></a></td><td class="ellipsis">0000000076fbbed90fd75b0e18856aa35baa984e9c9d444cf746ad85e94e2997</td><td><span tt="2018-03-20 03:03:46">1640 days 9 hours ago</span></td><td class="text-end">2</td><td class="text-end">1<span class="ns">234</span><span class="ns">567</span></td></tr></tbody></table></div><nav class="paging justify-content-end"><a class="btn btn-paging" href="?page=1">Previous</a><div class="paging-group mx-2"><div class="bb-group"><a class="btn active" href="?page=1">1</a><a class="btn" href="?page=2">2</a><a class="btn" href="?page=3">3</a><a class="btn" href="?page=4">4</a><span>...</span><a class="btn" href="?page=4510">4510</a></div></div><a class="btn btn-paging" href="?page=2">Next</a></nav></div></main><footer id="footer"><div class="container"><nav class="navbar navbar-dark"><span class="navbar-nav"><a class="nav-link" href="https://satoshilabs.com/" target="_blank" rel="noopener noreferrer">Created by SatoshiLabs</a></span><span class="navbar-nav ml-md-auto"><a class="nav-link" href="https://trezor.io/terms-of-use" target="_blank" rel="noopener noreferrer">Terms of Use</a></span><span class="navbar-nav ml-md-auto d-md-flex d-none"><a class="nav-link" href="https://trezor.io/" target="_blank" rel="noopener noreferrer">Trezor</a></span><span class="navbar-nav ml-md-auto d-md-flex d-none"><a class="nav-link" href="https://trezor.io/trezor-suite" target="_blank" rel="noopener noreferrer">Suite</a></span><span class="navbar-nav ml-md-auto d-md-flex d-none"><a class="nav-link" href="https://trezor.io/support" target="_blank" rel="noopener noreferrer">Support</a></span><span class="navbar-nav ml-md-auto"><a class="nav-link" href="/sendtx">Send Transaction</a></span><span class="navbar-nav ml-md-auto d-lg-flex d-none"><a class="nav-link" href="https://trezor.io/compare" target="_blank" rel="noopener noreferrer">Don't have a Trezor? Get one!</a></span></nav></div></footer></body></html>`,
			},
		},
		{
			name:        "explorerBlock",
			r:           newGetRequest(ts.URL + "/block/225494"),
			status:      http.StatusOK,
			contentType: "text/html; charset=utf-8",
			body: []string{
				`<!doctype html><html lang="en"><head><meta charset="utf-8"><meta name="viewport" content="width=device-width,initial-scale=1.0,shrink-to-fit=no"><link href="https://cdn.jsdelivr.net/npm/bootstrap@5.2.2/dist/css/bootstrap.min.css" rel="stylesheet" integrity="sha384-Zenh87qX5JnK2Jl0vWa8Ck2rdkQ2Bzep5IDxbcnCeuOxjzrPF/et3URy9Bv1WTRi" crossorigin="anonymous"><link rel="stylesheet" href="/static/css/main.min.3.css"><script>var hasSecondary=false;</script><script src="https://cdn.jsdelivr.net/npm/bootstrap@5.2.2/dist/js/bootstrap.bundle.min.js" integrity="sha384-OERcA2EqjJCMA+/3y+gxIOqMEjwtxJY7qPCqsdltbNJuaOe923+mo//f6V8Qbsw3" crossorigin="anonymous"></script><script src="/static/js/main.min.3.js"></script><meta http-equiv="X-UA-Compatible" content="IE=edge"><meta name="description" content="Trezor Fake Coin Explorer"><title>Trezor Fake Coin Explorer</title></head><body><header id="header"><nav class="navbar navbar-expand-lg"><div class="container"><a class="navbar-brand" href="/" title="Home"><span class="trezor-logo"></span><span style="padding-left: 140px;">Fake Coin Explorer</span></a><button class="navbar-toggler" type="button" data-bs-toggle="collapse" data-bs-target="#navbarSupportedContent" aria-controls="navbarSupportedContent" aria-expanded="false" aria-label="Toggle navigation"><span class="navbar-toggler-icon"></span></button><div class="collapse navbar-collapse" id="navbarSupportedContent"><ul class="navbar-nav m-md-auto"><li class="nav-item pe-xl-4"><a href="/blocks" class="nav-link">Blocks</a></li><li class="nav-item"><a href="/" class="nav-link">Status</a></li></ul><span class="navbar-form"><form class="d-flex" id="search" action="/search" method="get"><input name="q" type="text" class="form-control form-control-lg" placeholder="Search for block, transaction, address or xpub" focus="true"><button class="btn" type="submit"><span class="search-icon"></span></button></form></span></div></div></nav></header><main id="wrap"><div class="container"><div class="row"><h1 class="col-sm-6">Block</h1><nav class="col-sm-6 paging justify-content-end pb-1"><a class="btn btn-paging" href="/block/0000000076fbbed90fd75b0e18856aa35baa984e9c9d444cf746ad85e94e2997">Previous Block</a><span class="btn btn-paging ms-2">Next Block</span></nav></div><div class="row pt-3"><h5 class="col-lg-3 h-data"><span class="ellipsis copyable">225<span class="ns">494</span></span></h5><h5 class="col-lg-9 justify-content-end d-flex h-data"><span class="copyable ellipsis">00000000eb0443fd7dc4a1ed5c686a8e995057805f9a161d9a5a77a95e72b7b6</span></h5></div><div class="row"><div class="col-md-6"><table class="table data-table info-table"><tbody><tr><td>Transactions</td><td>4</td></tr><tr><td>Height</td><td>225<span class="ns">494</span></td></tr><tr><td>Confirmations</td><td>1</td></tr><tr><td>Timestamp</td><td><span tt="2018-03-21 01:27:58">1639 days 11 hours ago</span></td></tr><tr><td>Size (bytes)</td><td>2<span class="ns">345</span><span class="ns">678</span></td></tr></tbody></table></div><div class="col-md-6"><table class="table data-table info-table"><tbody><tr><td>Version</td><td class="ellipsis"></td></tr><tr><td>Merkle&nbsp;Root</td><td style="max-width: 280px;" class="ellipsis"></td></tr><tr><td>Nonce</td><td style="max-width: 280px;" class="ellipsis"></td></tr><tr><td>Bits</td><td class="ellipsis"></td></tr><tr><td>Difficulty</td><td class="ellipsis"></td></tr></tbody></table></div></div><div class="row pt-3 pb-1"><h3 class="col-md-6 align-self-center">Transactions</h3><div class="col-md-6"></div></div><div><div class="tx-detail"><div class="row head"><div class="col-xs-7 col-md-8"><a href="/tx/7c3be24063f268aaa1ed81b64776798f56088757641a34fb156c4f51ed2e9d25" class="ellipsis copyable txid">7c3be24063f268aaa1ed81b64776798f56088757641a34fb156c4f51ed2e9d25</a></div><div class="col-xs-5 col-md-4 text-end">mined <span class="txvalue ms-1"><span tt="2018-03-21 01:27:58">1639 days 11 hours ago</span></span></div></div><div class="row body"><div class="col-md-5"><div class="row tx-in"><div class="col-12"><span class="ellipsis copyable"><a href="/address/mv9uLThosiEnGRbVPS7Vhyw6VssbVRsiAw">mv9uLThosiEnGRbVPS7Vhyw6VssbVRsiAw</a></span><span class="amt tx-amt copyable" cc="12345.67890123 FAKE"><span class="prim-amt">12<span class="nc">345</span>.<span class="amt-dec">67<span class="ns">890</span><span class="ns">123</span></span> FAKE</span></span></div><div class="col-12"><span class="ellipsis copyable"><a href="/address/mtGXQvBowMkBpnhLckhxhbwYK44Gs9eEtz">mtGXQvBowMkBpnhLckhxhbwYK44Gs9eEtz</a></span><span class="amt tx-amt copyable" cc="0.00012345 FAKE"><span class="prim-amt">0.<span class="amt-dec">00<span class="ns">012</span><span class="ns">345</span></span> FAKE</span></span></div></div></div><div class="col-md-1 col-xs-12 text-center">&nbsp;<span class="octicon"></span></div><div class="col-md-6"><div class="row tx-out"><div class="col-12"><span class="ellipsis copyable"><a href="/address/mzB8cYrfRwFRFAGTDzV8LkUQy5BQicxGhX">mzB8cYrfRwFRFAGTDzV8LkUQy5BQicxGhX</a></span><span class="tx-amt"><span class="amt copyable" cc="3172.83951061 FAKE"><span class="prim-amt">3<span class="nc">172</span>.<span class="amt-dec">83<span class="ns">951</span><span class="ns">061</span></span> FAKE</span></span><a class="spent" href="/spending/7c3be24063f268aaa1ed81b64776798f56088757641a34fb156c4f51ed2e9d25/0" tt="Spent">→</a></span></td></div><div class="col-12"><span class="ellipsis copyable"><a href="/address/mtR97eM2HPWVM6c8FGLGcukgaHHQv7THoL">mtR97eM2HPWVM6c8FGLGcukgaHHQv7THoL</a></span><span class="tx-amt"><span class="amt copyable" cc="9172.83951061 FAKE"><span class="prim-amt">9<span class="nc">172</span>.<span class="amt-dec">83<span class="ns">951</span><span class="ns">061</span></span> FAKE</span></span><span class="unspent" tt="Unspent">×</span></span></td></div><div class="col-12"><span class="ellipsis copyable">OP_RETURN 2020f1686f6a20</span><span class="tx-amt"><span class="amt copyable" cc="0 FAKE"><span class="prim-amt">0 FAKE</span></span><span class="unspent" tt="Unspent">×</span></span></td></div></div></div></div><div class="row footer"><div class="col-sm-12 col-md-4">Fee <span class="amt txvalue copyable ms-3" cc="0.00000346 FAKE"><span class="prim-amt">0.<span class="amt-dec">00<span class="ns">000</span><span class="ns">346</span></span> FAKE</span></span></div><div class="col-sm-12 col-md-8 text-end"><span class="me-4"><span class="txvalue">1</span> confirmations</span><span class="amt txvalue copyable" cc="12345.67902122 FAKE"><span class="prim-amt">12<span class="nc">345</span>.<span class="amt-dec">67<span class="ns">902</span><span class="ns">122</span></span> FAKE</span></span></div></div></div><div class="tx-detail"><div class="row head"><div class="col-xs-7 col-md-8"><a href="/tx/3d90d15ed026dc45e19ffb52875ed18fa9e8012ad123d7f7212176e2b0ebdb71" class="ellipsis copyable txid">3d90d15ed026dc45e19ffb52875ed18fa9e8012ad123d7f7212176e2b0ebdb71</a></div><div class="col-xs-5 col-md-4 text-end">mined <span class="txvalue ms-1"><span tt="2018-03-21 01:27:58">1639 days 11 hours ago</span></span></div></div><div class="row body"><div class="col-md-5"><div class="row tx-in"><div class="col-12"><span class="ellipsis copyable"><a href="/address/mzB8cYrfRwFRFAGTDzV8LkUQy5BQicxGhX">mzB8cYrfRwFRFAGTDzV8LkUQy5BQicxGhX</a></span><span class="amt tx-amt copyable" cc="3172.83951061 FAKE"><span class="prim-amt">3<span class="nc">172</span>.<span class="amt-dec">83<span class="ns">951</span><span class="ns">061</span></span> FAKE</span></span></div><div class="col-12"><span class="ellipsis copyable"><a href="/address/2MzmAKayJmja784jyHvRUW1bXPget1csRRG">2MzmAKayJmja784jyHvRUW1bXPget1csRRG</a></span><span class="amt tx-amt copyable" cc="0.00000001 FAKE"><span class="prim-amt">0.<span class="amt-dec">00<span class="ns">000</span><span class="ns">001</span></span> FAKE</span></span></div></div></div><div class="col-md-1 col-xs-12 text-center">&nbsp;<span class="octicon"></span></div><div class="col-md-6"><div class="row tx-out"><div class="col-12"><span class="ellipsis copyable"><a href="/address/2N6utyMZfPNUb1Bk8oz7p2JqJrXkq83gegu">2N6utyMZfPNUb1Bk8oz7p2JqJrXkq83gegu</a></span><span class="tx-amt"><span class="amt copyable" cc="1186.419755 FAKE"><span class="prim-amt">1<span class="nc">186</span>.<span class="amt-dec">41<span class="ns">975</span><span class="ns">500</span></span> FAKE</span></span><span class="unspent" tt="Unspent">×</span></span></td></div><div class="col-12"><span class="ellipsis copyable"><a href="/address/mmJx9Y8ayz9h14yd9fgCW1bUKoEpkBAquP">mmJx9Y8ayz9h14yd9fgCW1bUKoEpkBAquP</a></span><span class="tx-amt"><span class="amt copyable" cc="1986.419755 FAKE"><span class="prim-amt">1<span class="nc">986</span>.<span class="amt-dec">41<span class="ns">975</span><span class="ns">500</span></span> FAKE</span></span><span class="unspent" tt="Unspent">×</span></span></td></div></div></div></div><div class="row footer"><div class="col-sm-12 col-md-4">Fee <span class="amt txvalue copyable ms-3" cc="0.00000062 FAKE"><span class="prim-amt">0.<span class="amt-dec">00<span class="ns">000</span><span class="ns">062</span></span> FAKE</span></span></div><div class="col-sm-12 col-md-8 text-end"><span class="me-4"><span class="txvalue">1</span> confirmations</span><span class="amt txvalue copyable" cc="3172.83951 FAKE"><span class="prim-amt">3<span class="nc">172</span>.<span class="amt-dec">83<span class="ns">951</span><span class="ns">000</span></span> FAKE</span></span></div></div></div><div class="tx-detail"><div class="row head"><div class="col-xs-7 col-md-8"><a href="/tx/05e2e48aeabdd9b75def7b48d756ba304713c2aba7b522bf9dbc893fc4231b07" class="ellipsis copyable txid">05e2e48aeabdd9b75def7b48d756ba304713c2aba7b522bf9dbc893fc4231b07</a></div><div class="col-xs-5 col-md-4 text-end">mined <span class="txvalue ms-1"><span tt="2018-03-21 01:27:58">1639 days 11 hours ago</span></span></div></div><div class="row body"><div class="col-md-5"><div class="row tx-in"><div class="col-12"><span class="ellipsis copyable"><a href="/address/2NEVv9LJmAnY99W1pFoc5UJjVdypBqdnvu1">2NEVv9LJmAnY99W1pFoc5UJjVdypBqdnvu1</a></span><span class="amt tx-amt copyable" cc="0.00009876 FAKE"><span class="prim-amt">0.<span class="amt-dec">00<span class="ns">009</span><span class="ns">876</span></span> FAKE</span></span></div></div></div><div class="col-md-1 col-xs-12 text-center">&nbsp;<span class="octicon"></span></div><div class="col-md-6"><div class="row tx-out"><div class="col-12"><span class="ellipsis copyable"><a href="/address/2NEVv9LJmAnY99W1pFoc5UJjVdypBqdnvu1">2NEVv9LJmAnY99W1pFoc5UJjVdypBqdnvu1</a></span><span class="tx-amt"><span class="amt copyable" cc="0.00009 FAKE"><span class="prim-amt">0.<span class="amt-dec">00<span class="ns">009</span><span class="ns">000</span></span> FAKE</span></span><span class="unspent" tt="Unspent">×</span></span></td></div></div></div></div><div class="row footer"><div class="col-sm-12 col-md-4">Fee <span class="amt txvalue copyable ms-3" cc="0.00000876 FAKE"><span class="prim-amt">0.<span class="amt-dec">00<span class="ns">000</span><span class="ns">876</span></span> FAKE</span></span></div><div class="col-sm-12 col-md-8 text-end"><span class="me-4"><span class="txvalue">1</span> confirmations</span><span class="amt txvalue copyable" cc="0.00009 FAKE"><span class="prim-amt">0.<span class="amt-dec">00<span class="ns">009</span><span class="ns">000</span></span> FAKE</span></span></div></div></div><div class="tx-detail"><div class="row head"><div class="col-xs-7 col-md-8"><a href="/tx/fdd824a780cbb718eeb766eb05d83fdefc793a27082cd5e67f856d69798cf7db" class="ellipsis copyable txid">fdd824a780cbb718eeb766eb05d83fdefc793a27082cd5e67f856d69798cf7db</a></div><div class="col-xs-5 col-md-4 text-end">mined <span class="txvalue ms-1"><span tt="2018-03-21 01:27:58">1639 days 11 hours ago</span></span></div></div><div class="row body"><div class="col-md-5"><div class="row tx-in"><div class="col-12">No Inputs (Newly Generated Coins)</div></div></div><div class="col-md-1 col-xs-12 text-center">&nbsp;<span class="octicon"></span></div><div class="col-md-6"><div class="row tx-out"><div class="col-12"><span class="ellipsis copyable"><a href="/address/mzVznVsCHkVHX9UN8WPFASWUUHtxnNn4Jj">mzVznVsCHkVHX9UN8WPFASWUUHtxnNn4Jj</a></span><span class="tx-amt"><span class="amt copyable" cc="13.60030331 FAKE"><span class="prim-amt">13.<span class="amt-dec">60<span class="ns">030</span><span class="ns">331</span></span> FAKE</span></span><span class="unspent" tt="Unspent">×</span></span></td></div><div class="col-12">Unparsed address<span class="tx-amt"><span class="amt copyable" cc="0 FAKE"><span class="prim-amt">0 FAKE</span></span><span class="unspent" tt="Unspent">×</span></span></td></div></div></div></div><div class="row footer"><div class="col-sm-12 col-md-4">Fee <span class="amt txvalue copyable ms-3" cc="0 FAKE"><span class="prim-amt">0 FAKE</span></span></div><div class="col-sm-12 col-md-8 text-end"><span class="me-4"><span class="txvalue">1</span> confirmations</span><span class="amt txvalue copyable" cc="13.60030331 FAKE"><span class="prim-amt">13.<span class="amt-dec">60<span class="ns">030</span><span class="ns">331</span></span> FAKE</span></span></div></div></div></div></div></main><footer id="footer"><div class="container"><nav class="navbar navbar-dark"><span class="navbar-nav"><a class="nav-link" href="https://satoshilabs.com/" target="_blank" rel="noopener noreferrer">Created by SatoshiLabs</a></span><span class="navbar-nav ml-md-auto"><a class="nav-link" href="https://trezor.io/terms-of-use" target="_blank" rel="noopener noreferrer">Terms of Use</a></span><span class="navbar-nav ml-md-auto d-md-flex d-none"><a class="nav-link" href="https://trezor.io/" target="_blank" rel="noopener noreferrer">Trezor</a></span><span class="navbar-nav ml-md-auto d-md-flex d-none"><a class="nav-link" href="https://trezor.io/trezor-suite" target="_blank" rel="noopener noreferrer">Suite</a></span><span class="navbar-nav ml-md-auto d-md-flex d-none"><a class="nav-link" href="https://trezor.io/support" target="_blank" rel="noopener noreferrer">Support</a></span><span class="navbar-nav ml-md-auto"><a class="nav-link" href="/sendtx">Send Transaction</a></span><span class="navbar-nav ml-md-auto d-lg-flex d-none"><a class="nav-link" href="https://trezor.io/compare" target="_blank" rel="noopener noreferrer">Don't have a Trezor? Get one!</a></span></nav></div></footer></body></html>`,
			},
		},
		{
			name:        "explorerIndex",
			r:           newGetRequest(ts.URL + "/"),
			status:      http.StatusOK,
			contentType: "text/html; charset=utf-8",
			body: []string{
				`<!doctype html><html lang="en"><head><meta charset="utf-8"><meta name="viewport" content="width=device-width,initial-scale=1.0,shrink-to-fit=no"><link href="https://cdn.jsdelivr.net/npm/bootstrap@5.2.2/dist/css/bootstrap.min.css" rel="stylesheet" integrity="sha384-Zenh87qX5JnK2Jl0vWa8Ck2rdkQ2Bzep5IDxbcnCeuOxjzrPF/et3URy9Bv1WTRi" crossorigin="anonymous"><link rel="stylesheet" href="/static/css/main.min.3.css"><script>var hasSecondary=false;</script><script src="https://cdn.jsdelivr.net/npm/bootstrap@5.2.2/dist/js/bootstrap.bundle.min.js" integrity="sha384-OERcA2EqjJCMA+/3y+gxIOqMEjwtxJY7qPCqsdltbNJuaOe923+mo//f6V8Qbsw3" crossorigin="anonymous"></script><script src="/static/js/main.min.3.js"></script><meta http-equiv="X-UA-Compatible" content="IE=edge"><meta name="description" content="Trezor Fake Coin Explorer"><title>Trezor Fake Coin Explorer</title></head><body><header id="header"><nav class="navbar navbar-expand-lg"><div class="container"><a class="navbar-brand" href="/" title="Home"><span class="trezor-logo"></span><span style="padding-left: 140px;">Fake Coin Explorer</span></a><button class="navbar-toggler" type="button" data-bs-toggle="collapse" data-bs-target="#navbarSupportedContent" aria-controls="navbarSupportedContent" aria-expanded="false" aria-label="Toggle navigation"><span class="navbar-toggler-icon"></span></button><div class="collapse navbar-collapse" id="navbarSupportedContent"><ul class="navbar-nav m-md-auto"><li class="nav-item pe-xl-4"><a href="/blocks" class="nav-link">Blocks</a></li><li class="nav-item"><a href="/" class="nav-link">Status</a></li></ul><span class="navbar-form"><form class="d-flex" id="search" action="/search" method="get"><input name="q" type="text" class="form-control form-control-lg" placeholder="Search for block, transaction, address or xpub" focus="true"><button class="btn" type="submit"><span class="search-icon"></span></button></form></span></div></div></nav></header><main id="wrap"><div class="container"><h1>Application status</h1><h3><span class="badge bg-warning text-white p-3 w-100" style="white-space: break-spaces;">Synchronization with backend is disabled, the state of index is not up to date.</span></h3><div class="row"><div class="col-lg-6"><table class="table data-table info-table"><tbody><tr><td style="white-space: nowrap;"><h3>Blockbook</h3></td><td></td></tr><tr><td>Coin</td><td>Fakecoin</td></tr><tr><td>Host</td><td></td></tr><tr><td>Version / Commit / Build</td><td>unknown / <a href="https://github.com/trezor/blockbook/commit/unknown" target="_blank" rel="noopener noreferrer">unknown</a> / unknown</td></tr><tr><td>Synchronized</td><td><h6 class="badge bg-success">true</h6></td></tr><tr><td>Last Block</td><td><a href="/block/225494">225<span class="ns">494</span></a></td></tr><tr><td>Last Block Update</td><td>`,
				`</td></tr><tr><td>Mempool in Sync</td><td><h6 class="badge bg-danger">false</h6></td></tr><tr><td>Last Mempool Update</td><td></td></tr><tr><td>Transactions in Mempool</td><td><a href="/mempool">0</a></td></tr><tr><td>Current Fiat rates</td>`,
				`</td></tr></tbody></table></div><div class="col-lg-6"><table class="table data-table info-table"><tbody><tr><td style="white-space: nowrap;"><h3>Backend</h3></td><td></td></tr><tr><td>Chain</td><td>fakecoin</td></tr><tr><td>Version</td><td>001001</td></tr><tr><td>Subversion</td><td>/Fakecoin:0.0.1/</td></tr><tr><td>Last Block</td><td>2</td></tr><tr><td>Difficulty</td><td></td></tr></tbody></table></div></div><span class="text-muted">Blockbook - blockchain indexer for Trezor Suite https://trezor.io/trezor-suite. Do not use for any other purpose.</span></div></main><footer id="footer"><div class="container"><nav class="navbar navbar-dark"><span class="navbar-nav"><a class="nav-link" href="https://satoshilabs.com/" target="_blank" rel="noopener noreferrer">Created by SatoshiLabs</a></span><span class="navbar-nav ml-md-auto"><a class="nav-link" href="https://trezor.io/terms-of-use" target="_blank" rel="noopener noreferrer">Terms of Use</a></span><span class="navbar-nav ml-md-auto d-md-flex d-none"><a class="nav-link" href="https://trezor.io/" target="_blank" rel="noopener noreferrer">Trezor</a></span><span class="navbar-nav ml-md-auto d-md-flex d-none"><a class="nav-link" href="https://trezor.io/trezor-suite" target="_blank" rel="noopener noreferrer">Suite</a></span><span class="navbar-nav ml-md-auto d-md-flex d-none"><a class="nav-link" href="https://trezor.io/support" target="_blank" rel="noopener noreferrer">Support</a></span><span class="navbar-nav ml-md-auto"><a class="nav-link" href="/sendtx">Send Transaction</a></span><span class="navbar-nav ml-md-auto d-lg-flex d-none"><a class="nav-link" href="https://trezor.io/compare" target="_blank" rel="noopener noreferrer">Don't have a Trezor? Get one!</a></span></nav></div></footer></body></html>`,
			},
		},
		{
			name:        "explorerSearch block height",
			r:           newGetRequest(ts.URL + "/search?q=225494"),
			status:      http.StatusOK,
			contentType: "text/html; charset=utf-8",
			body: []string{
				`<!doctype html><html lang="en"><head><meta charset="utf-8"><meta name="viewport" content="width=device-width,initial-scale=1.0,shrink-to-fit=no"><link href="https://cdn.jsdelivr.net/npm/bootstrap@5.2.2/dist/css/bootstrap.min.css" rel="stylesheet" integrity="sha384-Zenh87qX5JnK2Jl0vWa8Ck2rdkQ2Bzep5IDxbcnCeuOxjzrPF/et3URy9Bv1WTRi" crossorigin="anonymous"><link rel="stylesheet" href="/static/css/main.min.3.css"><script>var hasSecondary=false;</script><script src="https://cdn.jsdelivr.net/npm/bootstrap@5.2.2/dist/js/bootstrap.bundle.min.js" integrity="sha384-OERcA2EqjJCMA+/3y+gxIOqMEjwtxJY7qPCqsdltbNJuaOe923+mo//f6V8Qbsw3" crossorigin="anonymous"></script><script src="/static/js/main.min.3.js"></script><meta http-equiv="X-UA-Compatible" content="IE=edge"><meta name="description" content="Trezor Fake Coin Explorer"><title>Trezor Fake Coin Explorer</title></head><body><header id="header"><nav class="navbar navbar-expand-lg"><div class="container"><a class="navbar-brand" href="/" title="Home"><span class="trezor-logo"></span><span style="padding-left: 140px;">Fake Coin Explorer</span></a><button class="navbar-toggler" type="button" data-bs-toggle="collapse" data-bs-target="#navbarSupportedContent" aria-controls="navbarSupportedContent" aria-expanded="false" aria-label="Toggle navigation"><span class="navbar-toggler-icon"></span></button><div class="collapse navbar-collapse" id="navbarSupportedContent"><ul class="navbar-nav m-md-auto"><li class="nav-item pe-xl-4"><a href="/blocks" class="nav-link">Blocks</a></li><li class="nav-item"><a href="/" class="nav-link">Status</a></li></ul><span class="navbar-form"><form class="d-flex" id="search" action="/search" method="get"><input name="q" type="text" class="form-control form-control-lg" placeholder="Search for block, transaction, address or xpub" focus="true"><button class="btn" type="submit"><span class="search-icon"></span></button></form></span></div></div></nav></header><main id="wrap"><div class="container"><div class="row"><h1 class="col-sm-6">Block</h1><nav class="col-sm-6 paging justify-content-end pb-1"><a class="btn btn-paging" href="/block/0000000076fbbed90fd75b0e18856aa35baa984e9c9d444cf746ad85e94e2997">Previous Block</a><span class="btn btn-paging ms-2">Next Block</span></nav></div><div class="row pt-3"><h5 class="col-lg-3 h-data"><span class="ellipsis copyable">225<span class="ns">494</span></span></h5><h5 class="col-lg-9 justify-content-end d-flex h-data"><span class="copyable ellipsis">00000000eb0443fd7dc4a1ed5c686a8e995057805f9a161d9a5a77a95e72b7b6</span></h5></div><div class="row"><div class="col-md-6"><table class="table data-table info-table"><tbody><tr><td>Transactions</td><td>4</td></tr><tr><td>Height</td><td>225<span class="ns">494</span></td></tr><tr><td>Confirmations</td><td>1</td></tr><tr><td>Timestamp</td><td><span tt="2018-03-21 01:27:58">1639 days 11 hours ago</span></td></tr><tr><td>Size (bytes)</td><td>2<span class="ns">345</span><span class="ns">678</span></td></tr></tbody></table></div><div class="col-md-6"><table class="table data-table info-table"><tbody><tr><td>Version</td><td class="ellipsis"></td></tr><tr><td>Merkle&nbsp;Root</td><td style="max-width: 280px;" class="ellipsis"></td></tr><tr><td>Nonce</td><td style="max-width: 280px;" class="ellipsis"></td></tr><tr><td>Bits</td><td class="ellipsis"></td></tr><tr><td>Difficulty</td><td class="ellipsis"></td></tr></tbody></table></div></div><div class="row pt-3 pb-1"><h3 class="col-md-6 align-self-center">Transactions</h3><div class="col-md-6"></div></div><div><div class="tx-detail"><div class="row head"><div class="col-xs-7 col-md-8"><a href="/tx/7c3be24063f268aaa1ed81b64776798f56088757641a34fb156c4f51ed2e9d25" class="ellipsis copyable txid">7c3be24063f268aaa1ed81b64776798f56088757641a34fb156c4f51ed2e9d25</a></div><div class="col-xs-5 col-md-4 text-end">mined <span class="txvalue ms-1"><span tt="2018-03-21 01:27:58">1639 days 11 hours ago</span></span></div></div><div class="row body"><div class="col-md-5"><div class="row tx-in"><div class="col-12"><span class="ellipsis copyable"><a href="/address/mv9uLThosiEnGRbVPS7Vhyw6VssbVRsiAw">mv9uLThosiEnGRbVPS7Vhyw6VssbVRsiAw</a></span><span class="amt tx-amt copyable" cc="12345.67890123 FAKE"><span class="prim-amt">12<span class="nc">345</span>.<span class="amt-dec">67<span class="ns">890</span><span class="ns">123</span></span> FAKE</span></span></div><div class="col-12"><span class="ellipsis copyable"><a href="/address/mtGXQvBowMkBpnhLckhxhbwYK44Gs9eEtz">mtGXQvBowMkBpnhLckhxhbwYK44Gs9eEtz</a></span><span class="amt tx-amt copyable" cc="0.00012345 FAKE"><span class="prim-amt">0.<span class="amt-dec">00<span class="ns">012</span><span class="ns">345</span></span> FAKE</span></span></div></div></div><div class="col-md-1 col-xs-12 text-center">&nbsp;<span class="octicon"></span></div><div class="col-md-6"><div class="row tx-out"><div class="col-12"><span class="ellipsis copyable"><a href="/address/mzB8cYrfRwFRFAGTDzV8LkUQy5BQicxGhX">mzB8cYrfRwFRFAGTDzV8LkUQy5BQicxGhX</a></span><span class="tx-amt"><span class="amt copyable" cc="3172.83951061 FAKE"><span class="prim-amt">3<span class="nc">172</span>.<span class="amt-dec">83<span class="ns">951</span><span class="ns">061</span></span> FAKE</span></span><a class="spent" href="/spending/7c3be24063f268aaa1ed81b64776798f56088757641a34fb156c4f51ed2e9d25/0" tt="Spent">→</a></span></td></div><div class="col-12"><span class="ellipsis copyable"><a href="/address/mtR97eM2HPWVM6c8FGLGcukgaHHQv7THoL">mtR97eM2HPWVM6c8FGLGcukgaHHQv7THoL</a></span><span class="tx-amt"><span class="amt copyable" cc="9172.83951061 FAKE"><span class="prim-amt">9<span class="nc">172</span>.<span class="amt-dec">83<span class="ns">951</span><span class="ns">061</span></span> FAKE</span></span><span class="unspent" tt="Unspent">×</span></span></td></div><div class="col-12"><span class="ellipsis copyable">OP_RETURN 2020f1686f6a20</span><span class="tx-amt"><span class="amt copyable" cc="0 FAKE"><span class="prim-amt">0 FAKE</span></span><span class="unspent" tt="Unspent">×</span></span></td></div></div></div></div><div class="row footer"><div class="col-sm-12 col-md-4">Fee <span class="amt txvalue copyable ms-3" cc="0.00000346 FAKE"><span class="prim-amt">0.<span class="amt-dec">00<span class="ns">000</span><span class="ns">346</span></span> FAKE</span></span></div><div class="col-sm-12 col-md-8 text-end"><span class="me-4"><span class="txvalue">1</span> confirmations</span><span class="amt txvalue copyable" cc="12345.67902122 FAKE"><span class="prim-amt">12<span class="nc">345</span>.<span class="amt-dec">67<span class="ns">902</span><span class="ns">122</span></span> FAKE</span></span></div></div></div><div class="tx-detail"><div class="row head"><div class="col-xs-7 col-md-8"><a href="/tx/3d90d15ed026dc45e19ffb52875ed18fa9e8012ad123d7f7212176e2b0ebdb71" class="ellipsis copyable txid">3d90d15ed026dc45e19ffb52875ed18fa9e8012ad123d7f7212176e2b0ebdb71</a></div><div class="col-xs-5 col-md-4 text-end">mined <span class="txvalue ms-1"><span tt="2018-03-21 01:27:58">1639 days 11 hours ago</span></span></div></div><div class="row body"><div class="col-md-5"><div class="row tx-in"><div class="col-12"><span class="ellipsis copyable"><a href="/address/mzB8cYrfRwFRFAGTDzV8LkUQy5BQicxGhX">mzB8cYrfRwFRFAGTDzV8LkUQy5BQicxGhX</a></span><span class="amt tx-amt copyable" cc="3172.83951061 FAKE"><span class="prim-amt">3<span class="nc">172</span>.<span class="amt-dec">83<span class="ns">951</span><span class="ns">061</span></span> FAKE</span></span></div><div class="col-12"><span class="ellipsis copyable"><a href="/address/2MzmAKayJmja784jyHvRUW1bXPget1csRRG">2MzmAKayJmja784jyHvRUW1bXPget1csRRG</a></span><span class="amt tx-amt copyable" cc="0.00000001 FAKE"><span class="prim-amt">0.<span class="amt-dec">00<span class="ns">000</span><span class="ns">001</span></span> FAKE</span></span></div></div></div><div class="col-md-1 col-xs-12 text-center">&nbsp;<span class="octicon"></span></div><div class="col-md-6"><div class="row tx-out"><div class="col-12"><span class="ellipsis copyable"><a href="/address/2N6utyMZfPNUb1Bk8oz7p2JqJrXkq83gegu">2N6utyMZfPNUb1Bk8oz7p2JqJrXkq83gegu</a></span><span class="tx-amt"><span class="amt copyable" cc="1186.419755 FAKE"><span class="prim-amt">1<span class="nc">186</span>.<span class="amt-dec">41<span class="ns">975</span><span class="ns">500</span></span> FAKE</span></span><span class="unspent" tt="Unspent">×</span></span></td></div><div class="col-12"><span class="ellipsis copyable"><a href="/address/mmJx9Y8ayz9h14yd9fgCW1bUKoEpkBAquP">mmJx9Y8ayz9h14yd9fgCW1bUKoEpkBAquP</a></span><span class="tx-amt"><span class="amt copyable" cc="1986.419755 FAKE"><span class="prim-amt">1<span class="nc">986</span>.<span class="amt-dec">41<span class="ns">975</span><span class="ns">500</span></span> FAKE</span></span><span class="unspent" tt="Unspent">×</span></span></td></div></div></div></div><div class="row footer"><div class="col-sm-12 col-md-4">Fee <span class="amt txvalue copyable ms-3" cc="0.00000062 FAKE"><span class="prim-amt">0.<span class="amt-dec">00<span class="ns">000</span><span class="ns">062</span></span> FAKE</span></span></div><div class="col-sm-12 col-md-8 text-end"><span class="me-4"><span class="txvalue">1</span> confirmations</span><span class="amt txvalue copyable" cc="3172.83951 FAKE"><span class="prim-amt">3<span class="nc">172</span>.<span class="amt-dec">83<span class="ns">951</span><span class="ns">000</span></span> FAKE</span></span></div></div></div><div class="tx-detail"><div class="row head"><div class="col-xs-7 col-md-8"><a href="/tx/05e2e48aeabdd9b75def7b48d756ba304713c2aba7b522bf9dbc893fc4231b07" class="ellipsis copyable txid">05e2e48aeabdd9b75def7b48d756ba304713c2aba7b522bf9dbc893fc4231b07</a></div><div class="col-xs-5 col-md-4 text-end">mined <span class="txvalue ms-1"><span tt="2018-03-21 01:27:58">1639 days 11 hours ago</span></span></div></div><div class="row body"><div class="col-md-5"><div class="row tx-in"><div class="col-12"><span class="ellipsis copyable"><a href="/address/2NEVv9LJmAnY99W1pFoc5UJjVdypBqdnvu1">2NEVv9LJmAnY99W1pFoc5UJjVdypBqdnvu1</a></span><span class="amt tx-amt copyable" cc="0.00009876 FAKE"><span class="prim-amt">0.<span class="amt-dec">00<span class="ns">009</span><span class="ns">876</span></span> FAKE</span></span></div></div></div><div class="col-md-1 col-xs-12 text-center">&nbsp;<span class="octicon"></span></div><div class="col-md-6"><div class="row tx-out"><div class="col-12"><span class="ellipsis copyable"><a href="/address/2NEVv9LJmAnY99W1pFoc5UJjVdypBqdnvu1">2NEVv9LJmAnY99W1pFoc5UJjVdypBqdnvu1</a></span><span class="tx-amt"><span class="amt copyable" cc="0.00009 FAKE"><span class="prim-amt">0.<span class="amt-dec">00<span class="ns">009</span><span class="ns">000</span></span> FAKE</span></span><span class="unspent" tt="Unspent">×</span></span></td></div></div></div></div><div class="row footer"><div class="col-sm-12 col-md-4">Fee <span class="amt txvalue copyable ms-3" cc="0.00000876 FAKE"><span class="prim-amt">0.<span class="amt-dec">00<span class="ns">000</span><span class="ns">876</span></span> FAKE</span></span></div><div class="col-sm-12 col-md-8 text-end"><span class="me-4"><span class="txvalue">1</span> confirmations</span><span class="amt txvalue copyable" cc="0.00009 FAKE"><span class="prim-amt">0.<span class="amt-dec">00<span class="ns">009</span><span class="ns">000</span></span> FAKE</span></span></div></div></div><div class="tx-detail"><div class="row head"><div class="col-xs-7 col-md-8"><a href="/tx/fdd824a780cbb718eeb766eb05d83fdefc793a27082cd5e67f856d69798cf7db" class="ellipsis copyable txid">fdd824a780cbb718eeb766eb05d83fdefc793a27082cd5e67f856d69798cf7db</a></div><div class="col-xs-5 col-md-4 text-end">mined <span class="txvalue ms-1"><span tt="2018-03-21 01:27:58">1639 days 11 hours ago</span></span></div></div><div class="row body"><div class="col-md-5"><div class="row tx-in"><div class="col-12">No Inputs (Newly Generated Coins)</div></div></div><div class="col-md-1 col-xs-12 text-center">&nbsp;<span class="octicon"></span></div><div class="col-md-6"><div class="row tx-out"><div class="col-12"><span class="ellipsis copyable"><a href="/address/mzVznVsCHkVHX9UN8WPFASWUUHtxnNn4Jj">mzVznVsCHkVHX9UN8WPFASWUUHtxnNn4Jj</a></span><span class="tx-amt"><span class="amt copyable" cc="13.60030331 FAKE"><span class="prim-amt">13.<span class="amt-dec">60<span class="ns">030</span><span class="ns">331</span></span> FAKE</span></span><span class="unspent" tt="Unspent">×</span></span></td></div><div class="col-12">Unparsed address<span class="tx-amt"><span class="amt copyable" cc="0 FAKE"><span class="prim-amt">0 FAKE</span></span><span class="unspent" tt="Unspent">×</span></span></td></div></div></div></div><div class="row footer"><div class="col-sm-12 col-md-4">Fee <span class="amt txvalue copyable ms-3" cc="0 FAKE"><span class="prim-amt">0 FAKE</span></span></div><div class="col-sm-12 col-md-8 text-end"><span class="me-4"><span class="txvalue">1</span> confirmations</span><span class="amt txvalue copyable" cc="13.60030331 FAKE"><span class="prim-amt">13.<span class="amt-dec">60<span class="ns">030</span><span class="ns">331</span></span> FAKE</span></span></div></div></div></div></div></main><footer id="footer"><div class="container"><nav class="navbar navbar-dark"><span class="navbar-nav"><a class="nav-link" href="https://satoshilabs.com/" target="_blank" rel="noopener noreferrer">Created by SatoshiLabs</a></span><span class="navbar-nav ml-md-auto"><a class="nav-link" href="https://trezor.io/terms-of-use" target="_blank" rel="noopener noreferrer">Terms of Use</a></span><span class="navbar-nav ml-md-auto d-md-flex d-none"><a class="nav-link" href="https://trezor.io/" target="_blank" rel="noopener noreferrer">Trezor</a></span><span class="navbar-nav ml-md-auto d-md-flex d-none"><a class="nav-link" href="https://trezor.io/trezor-suite" target="_blank" rel="noopener noreferrer">Suite</a></span><span class="navbar-nav ml-md-auto d-md-flex d-none"><a class="nav-link" href="https://trezor.io/support" target="_blank" rel="noopener noreferrer">Support</a></span><span class="navbar-nav ml-md-auto"><a class="nav-link" href="/sendtx">Send Transaction</a></span><span class="navbar-nav ml-md-auto d-lg-flex d-none"><a class="nav-link" href="https://trezor.io/compare" target="_blank" rel="noopener noreferrer">Don't have a Trezor? Get one!</a></span></nav></div></footer></body></html>`,
			},
		},
		{
			name:        "explorerSearch block hash",
			r:           newGetRequest(ts.URL + "/search?q=00000000eb0443fd7dc4a1ed5c686a8e995057805f9a161d9a5a77a95e72b7b6"),
			status:      http.StatusOK,
			contentType: "text/html; charset=utf-8",
			body: []string{
				`<!doctype html><html lang="en"><head><meta charset="utf-8"><meta name="viewport" content="width=device-width,initial-scale=1.0,shrink-to-fit=no"><link href="https://cdn.jsdelivr.net/npm/bootstrap@5.2.2/dist/css/bootstrap.min.css" rel="stylesheet" integrity="sha384-Zenh87qX5JnK2Jl0vWa8Ck2rdkQ2Bzep5IDxbcnCeuOxjzrPF/et3URy9Bv1WTRi" crossorigin="anonymous"><link rel="stylesheet" href="/static/css/main.min.3.css"><script>var hasSecondary=false;</script><script src="https://cdn.jsdelivr.net/npm/bootstrap@5.2.2/dist/js/bootstrap.bundle.min.js" integrity="sha384-OERcA2EqjJCMA+/3y+gxIOqMEjwtxJY7qPCqsdltbNJuaOe923+mo//f6V8Qbsw3" crossorigin="anonymous"></script><script src="/static/js/main.min.3.js"></script><meta http-equiv="X-UA-Compatible" content="IE=edge"><meta name="description" content="Trezor Fake Coin Explorer"><title>Trezor Fake Coin Explorer</title></head><body><header id="header"><nav class="navbar navbar-expand-lg"><div class="container"><a class="navbar-brand" href="/" title="Home"><span class="trezor-logo"></span><span style="padding-left: 140px;">Fake Coin Explorer</span></a><button class="navbar-toggler" type="button" data-bs-toggle="collapse" data-bs-target="#navbarSupportedContent" aria-controls="navbarSupportedContent" aria-expanded="false" aria-label="Toggle navigation"><span class="navbar-toggler-icon"></span></button><div class="collapse navbar-collapse" id="navbarSupportedContent"><ul class="navbar-nav m-md-auto"><li class="nav-item pe-xl-4"><a href="/blocks" class="nav-link">Blocks</a></li><li class="nav-item"><a href="/" class="nav-link">Status</a></li></ul><span class="navbar-form"><form class="d-flex" id="search" action="/search" method="get"><input name="q" type="text" class="form-control form-control-lg" placeholder="Search for block, transaction, address or xpub" focus="true"><button class="btn" type="submit"><span class="search-icon"></span></button></form></span></div></div></nav></header><main id="wrap"><div class="container"><div class="row"><h1 class="col-sm-6">Block</h1><nav class="col-sm-6 paging justify-content-end pb-1"><a class="btn btn-paging" href="/block/0000000076fbbed90fd75b0e18856aa35baa984e9c9d444cf746ad85e94e2997">Previous Block</a><span class="btn btn-paging ms-2">Next Block</span></nav></div><div class="row pt-3"><h5 class="col-lg-3 h-data"><span class="ellipsis copyable">225<span class="ns">494</span></span></h5><h5 class="col-lg-9 justify-content-end d-flex h-data"><span class="copyable ellipsis">00000000eb0443fd7dc4a1ed5c686a8e995057805f9a161d9a5a77a95e72b7b6</span></h5></div><div class="row"><div class="col-md-6"><table class="table data-table info-table"><tbody><tr><td>Transactions</td><td>4</td></tr><tr><td>Height</td><td>225<span class="ns">494</span></td></tr><tr><td>Confirmations</td><td>1</td></tr><tr><td>Timestamp</td><td><span tt="2018-03-21 01:27:58">1639 days 11 hours ago</span></td></tr><tr><td>Size (bytes)</td><td>2<span class="ns">345</span><span class="ns">678</span></td></tr></tbody></table></div><div class="col-md-6"><table class="table data-table info-table"><tbody><tr><td>Version</td><td class="ellipsis"></td></tr><tr><td>Merkle&nbsp;Root</td><td style="max-width: 280px;" class="ellipsis"></td></tr><tr><td>Nonce</td><td style="max-width: 280px;" class="ellipsis"></td></tr><tr><td>Bits</td><td class="ellipsis"></td></tr><tr><td>Difficulty</td><td class="ellipsis"></td></tr></tbody></table></div></div><div class="row pt-3 pb-1"><h3 class="col-md-6 align-self-center">Transactions</h3><div class="col-md-6"></div></div><div><div class="tx-detail"><div class="row head"><div class="col-xs-7 col-md-8"><a href="/tx/7c3be24063f268aaa1ed81b64776798f56088757641a34fb156c4f51ed2e9d25" class="ellipsis copyable txid">7c3be24063f268aaa1ed81b64776798f56088757641a34fb156c4f51ed2e9d25</a></div><div class="col-xs-5 col-md-4 text-end">mined <span class="txvalue ms-1"><span tt="2018-03-21 01:27:58">1639 days 11 hours ago</span></span></div></div><div class="row body"><div class="col-md-5"><div class="row tx-in"><div class="col-12"><span class="ellipsis copyable"><a href="/address/mv9uLThosiEnGRbVPS7Vhyw6VssbVRsiAw">mv9uLThosiEnGRbVPS7Vhyw6VssbVRsiAw</a></span><span class="amt tx-amt copyable" cc="12345.67890123 FAKE"><span class="prim-amt">12<span class="nc">345</span>.<span class="amt-dec">67<span class="ns">890</span><span class="ns">123</span></span> FAKE</span></span></div><div class="col-12"><span class="ellipsis copyable"><a href="/address/mtGXQvBowMkBpnhLckhxhbwYK44Gs9eEtz">mtGXQvBowMkBpnhLckhxhbwYK44Gs9eEtz</a></span><span class="amt tx-amt copyable" cc="0.00012345 FAKE"><span class="prim-amt">0.<span class="amt-dec">00<span class="ns">012</span><span class="ns">345</span></span> FAKE</span></span></div></div></div><div class="col-md-1 col-xs-12 text-center">&nbsp;<span class="octicon"></span></div><div class="col-md-6"><div class="row tx-out"><div class="col-12"><span class="ellipsis copyable"><a href="/address/mzB8cYrfRwFRFAGTDzV8LkUQy5BQicxGhX">mzB8cYrfRwFRFAGTDzV8LkUQy5BQicxGhX</a></span><span class="tx-amt"><span class="amt copyable" cc="3172.83951061 FAKE"><span class="prim-amt">3<span class="nc">172</span>.<span class="amt-dec">83<span class="ns">951</span><span class="ns">061</span></span> FAKE</span></span><a class="spent" href="/spending/7c3be24063f268aaa1ed81b64776798f56088757641a34fb156c4f51ed2e9d25/0" tt="Spent">→</a></span></td></div><div class="col-12"><span class="ellipsis copyable"><a href="/address/mtR97eM2HPWVM6c8FGLGcukgaHHQv7THoL">mtR97eM2HPWVM6c8FGLGcukgaHHQv7THoL</a></span><span class="tx-amt"><span class="amt copyable" cc="9172.83951061 FAKE"><span class="prim-amt">9<span class="nc">172</span>.<span class="amt-dec">83<span class="ns">951</span><span class="ns">061</span></span> FAKE</span></span><span class="unspent" tt="Unspent">×</span></span></td></div><div class="col-12"><span class="ellipsis copyable">OP_RETURN 2020f1686f6a20</span><span class="tx-amt"><span class="amt copyable" cc="0 FAKE"><span class="prim-amt">0 FAKE</span></span><span class="unspent" tt="Unspent">×</span></span></td></div></div></div></div><div class="row footer"><div class="col-sm-12 col-md-4">Fee <span class="amt txvalue copyable ms-3" cc="0.00000346 FAKE"><span class="prim-amt">0.<span class="amt-dec">00<span class="ns">000</span><span class="ns">346</span></span> FAKE</span></span></div><div class="col-sm-12 col-md-8 text-end"><span class="me-4"><span class="txvalue">1</span> confirmations</span><span class="amt txvalue copyable" cc="12345.67902122 FAKE"><span class="prim-amt">12<span class="nc">345</span>.<span class="amt-dec">67<span class="ns">902</span><span class="ns">122</span></span> FAKE</span></span></div></div></div><div class="tx-detail"><div class="row head"><div class="col-xs-7 col-md-8"><a href="/tx/3d90d15ed026dc45e19ffb52875ed18fa9e8012ad123d7f7212176e2b0ebdb71" class="ellipsis copyable txid">3d90d15ed026dc45e19ffb52875ed18fa9e8012ad123d7f7212176e2b0ebdb71</a></div><div class="col-xs-5 col-md-4 text-end">mined <span class="txvalue ms-1"><span tt="2018-03-21 01:27:58">1639 days 11 hours ago</span></span></div></div><div class="row body"><div class="col-md-5"><div class="row tx-in"><div class="col-12"><span class="ellipsis copyable"><a href="/address/mzB8cYrfRwFRFAGTDzV8LkUQy5BQicxGhX">mzB8cYrfRwFRFAGTDzV8LkUQy5BQicxGhX</a></span><span class="amt tx-amt copyable" cc="3172.83951061 FAKE"><span class="prim-amt">3<span class="nc">172</span>.<span class="amt-dec">83<span class="ns">951</span><span class="ns">061</span></span> FAKE</span></span></div><div class="col-12"><span class="ellipsis copyable"><a href="/address/2MzmAKayJmja784jyHvRUW1bXPget1csRRG">2MzmAKayJmja784jyHvRUW1bXPget1csRRG</a></span><span class="amt tx-amt copyable" cc="0.00000001 FAKE"><span class="prim-amt">0.<span class="amt-dec">00<span class="ns">000</span><span class="ns">001</span></span> FAKE</span></span></div></div></div><div class="col-md-1 col-xs-12 text-center">&nbsp;<span class="octicon"></span></div><div class="col-md-6"><div class="row tx-out"><div class="col-12"><span class="ellipsis copyable"><a href="/address/2N6utyMZfPNUb1Bk8oz7p2JqJrXkq83gegu">2N6utyMZfPNUb1Bk8oz7p2JqJrXkq83gegu</a></span><span class="tx-amt"><span class="amt copyable" cc="1186.419755 FAKE"><span class="prim-amt">1<span class="nc">186</span>.<span class="amt-dec">41<span class="ns">975</span><span class="ns">500</span></span> FAKE</span></span><span class="unspent" tt="Unspent">×</span></span></td></div><div class="col-12"><span class="ellipsis copyable"><a href="/address/mmJx9Y8ayz9h14yd9fgCW1bUKoEpkBAquP">mmJx9Y8ayz9h14yd9fgCW1bUKoEpkBAquP</a></span><span class="tx-amt"><span class="amt copyable" cc="1986.419755 FAKE"><span class="prim-amt">1<span class="nc">986</span>.<span class="amt-dec">41<span class="ns">975</span><span class="ns">500</span></span> FAKE</span></span><span class="unspent" tt="Unspent">×</span></span></td></div></div></div></div><div class="row footer"><div class="col-sm-12 col-md-4">Fee <span class="amt txvalue copyable ms-3" cc="0.00000062 FAKE"><span class="prim-amt">0.<span class="amt-dec">00<span class="ns">000</span><span class="ns">062</span></span> FAKE</span></span></div><div class="col-sm-12 col-md-8 text-end"><span class="me-4"><span class="txvalue">1</span> confirmations</span><span class="amt txvalue copyable" cc="3172.83951 FAKE"><span class="prim-amt">3<span class="nc">172</span>.<span class="amt-dec">83<span class="ns">951</span><span class="ns">000</span></span> FAKE</span></span></div></div></div><div class="tx-detail"><div class="row head"><div class="col-xs-7 col-md-8"><a href="/tx/05e2e48aeabdd9b75def7b48d756ba304713c2aba7b522bf9dbc893fc4231b07" class="ellipsis copyable txid">05e2e48aeabdd9b75def7b48d756ba304713c2aba7b522bf9dbc893fc4231b07</a></div><div class="col-xs-5 col-md-4 text-end">mined <span class="txvalue ms-1"><span tt="2018-03-21 01:27:58">1639 days 11 hours ago</span></span></div></div><div class="row body"><div class="col-md-5"><div class="row tx-in"><div class="col-12"><span class="ellipsis copyable"><a href="/address/2NEVv9LJmAnY99W1pFoc5UJjVdypBqdnvu1">2NEVv9LJmAnY99W1pFoc5UJjVdypBqdnvu1</a></span><span class="amt tx-amt copyable" cc="0.00009876 FAKE"><span class="prim-amt">0.<span class="amt-dec">00<span class="ns">009</span><span class="ns">876</span></span> FAKE</span></span></div></div></div><div class="col-md-1 col-xs-12 text-center">&nbsp;<span class="octicon"></span></div><div class="col-md-6"><div class="row tx-out"><div class="col-12"><span class="ellipsis copyable"><a href="/address/2NEVv9LJmAnY99W1pFoc5UJjVdypBqdnvu1">2NEVv9LJmAnY99W1pFoc5UJjVdypBqdnvu1</a></span><span class="tx-amt"><span class="amt copyable" cc="0.00009 FAKE"><span class="prim-amt">0.<span class="amt-dec">00<span class="ns">009</span><span class="ns">000</span></span> FAKE</span></span><span class="unspent" tt="Unspent">×</span></span></td></div></div></div></div><div class="row footer"><div class="col-sm-12 col-md-4">Fee <span class="amt txvalue copyable ms-3" cc="0.00000876 FAKE"><span class="prim-amt">0.<span class="amt-dec">00<span class="ns">000</span><span class="ns">876</span></span> FAKE</span></span></div><div class="col-sm-12 col-md-8 text-end"><span class="me-4"><span class="txvalue">1</span> confirmations</span><span class="amt txvalue copyable" cc="0.00009 FAKE"><span class="prim-amt">0.<span class="amt-dec">00<span class="ns">009</span><span class="ns">000</span></span> FAKE</span></span></div></div></div><div class="tx-detail"><div class="row head"><div class="col-xs-7 col-md-8"><a href="/tx/fdd824a780cbb718eeb766eb05d83fdefc793a27082cd5e67f856d69798cf7db" class="ellipsis copyable txid">fdd824a780cbb718eeb766eb05d83fdefc793a27082cd5e67f856d69798cf7db</a></div><div class="col-xs-5 col-md-4 text-end">mined <span class="txvalue ms-1"><span tt="2018-03-21 01:27:58">1639 days 11 hours ago</span></span></div></div><div class="row body"><div class="col-md-5"><div class="row tx-in"><div class="col-12">No Inputs (Newly Generated Coins)</div></div></div><div class="col-md-1 col-xs-12 text-center">&nbsp;<span class="octicon"></span></div><div class="col-md-6"><div class="row tx-out"><div class="col-12"><span class="ellipsis copyable"><a href="/address/mzVznVsCHkVHX9UN8WPFASWUUHtxnNn4Jj">mzVznVsCHkVHX9UN8WPFASWUUHtxnNn4Jj</a></span><span class="tx-amt"><span class="amt copyable" cc="13.60030331 FAKE"><span class="prim-amt">13.<span class="amt-dec">60<span class="ns">030</span><span class="ns">331</span></span> FAKE</span></span><span class="unspent" tt="Unspent">×</span></span></td></div><div class="col-12">Unparsed address<span class="tx-amt"><span class="amt copyable" cc="0 FAKE"><span class="prim-amt">0 FAKE</span></span><span class="unspent" tt="Unspent">×</span></span></td></div></div></div></div><div class="row footer"><div class="col-sm-12 col-md-4">Fee <span class="amt txvalue copyable ms-3" cc="0 FAKE"><span class="prim-amt">0 FAKE</span></span></div><div class="col-sm-12 col-md-8 text-end"><span class="me-4"><span class="txvalue">1</span> confirmations</span><span class="amt txvalue copyable" cc="13.60030331 FAKE"><span class="prim-amt">13.<span class="amt-dec">60<span class="ns">030</span><span class="ns">331</span></span> FAKE</span></span></div></div></div></div></div></main><footer id="footer"><div class="container"><nav class="navbar navbar-dark"><span class="navbar-nav"><a class="nav-link" href="https://satoshilabs.com/" target="_blank" rel="noopener noreferrer">Created by SatoshiLabs</a></span><span class="navbar-nav ml-md-auto"><a class="nav-link" href="https://trezor.io/terms-of-use" target="_blank" rel="noopener noreferrer">Terms of Use</a></span><span class="navbar-nav ml-md-auto d-md-flex d-none"><a class="nav-link" href="https://trezor.io/" target="_blank" rel="noopener noreferrer">Trezor</a></span><span class="navbar-nav ml-md-auto d-md-flex d-none"><a class="nav-link" href="https://trezor.io/trezor-suite" target="_blank" rel="noopener noreferrer">Suite</a></span><span class="navbar-nav ml-md-auto d-md-flex d-none"><a class="nav-link" href="https://trezor.io/support" target="_blank" rel="noopener noreferrer">Support</a></span><span class="navbar-nav ml-md-auto"><a class="nav-link" href="/sendtx">Send Transaction</a></span><span class="navbar-nav ml-md-auto d-lg-flex d-none"><a class="nav-link" href="https://trezor.io/compare" target="_blank" rel="noopener noreferrer">Don't have a Trezor? Get one!</a></span></nav></div></footer></body></html>`,
			},
		},
		{
			name:        "explorerSearch tx",
			r:           newGetRequest(ts.URL + "/search?q=fdd824a780cbb718eeb766eb05d83fdefc793a27082cd5e67f856d69798cf7db"),
			status:      http.StatusOK,
			contentType: "text/html; charset=utf-8",
			body: []string{
				`<!doctype html><html lang="en"><head><meta charset="utf-8"><meta name="viewport" content="width=device-width,initial-scale=1.0,shrink-to-fit=no"><link href="https://cdn.jsdelivr.net/npm/bootstrap@5.2.2/dist/css/bootstrap.min.css" rel="stylesheet" integrity="sha384-Zenh87qX5JnK2Jl0vWa8Ck2rdkQ2Bzep5IDxbcnCeuOxjzrPF/et3URy9Bv1WTRi" crossorigin="anonymous"><link rel="stylesheet" href="/static/css/main.min.3.css"><script>var hasSecondary=false;</script><script src="https://cdn.jsdelivr.net/npm/bootstrap@5.2.2/dist/js/bootstrap.bundle.min.js" integrity="sha384-OERcA2EqjJCMA+/3y+gxIOqMEjwtxJY7qPCqsdltbNJuaOe923+mo//f6V8Qbsw3" crossorigin="anonymous"></script><script src="/static/js/main.min.3.js"></script><meta http-equiv="X-UA-Compatible" content="IE=edge"><meta name="description" content="Trezor Fake Coin Explorer"><title>Trezor Fake Coin Explorer</title></head><body><header id="header"><nav class="navbar navbar-expand-lg"><div class="container"><a class="navbar-brand" href="/" title="Home"><span class="trezor-logo"></span><span style="padding-left: 140px;">Fake Coin Explorer</span></a><button class="navbar-toggler" type="button" data-bs-toggle="collapse" data-bs-target="#navbarSupportedContent" aria-controls="navbarSupportedContent" aria-expanded="false" aria-label="Toggle navigation"><span class="navbar-toggler-icon"></span></button><div class="collapse navbar-collapse" id="navbarSupportedContent"><ul class="navbar-nav m-md-auto"><li class="nav-item pe-xl-4"><a href="/blocks" class="nav-link">Blocks</a></li><li class="nav-item"><a href="/" class="nav-link">Status</a></li></ul><span class="navbar-form"><form class="d-flex" id="search" action="/search" method="get"><input name="q" type="text" class="form-control form-control-lg" placeholder="Search for block, transaction, address or xpub" focus="true"><button class="btn" type="submit"><span class="search-icon"></span></button></form></span></div></div></nav></header><main id="wrap"><div class="container"><div class="row"><h1 class="col-12">Transaction</h1></div><div class="row pt-3"><h5 class="col-12 d-flex h-data"><span class="ellipsis copyable">fdd824a780cbb718eeb766eb05d83fdefc793a27082cd5e67f856d69798cf7db</span></h5></div><table class="table data-table info-table"><tbody><tr><td>Mined Time</td><td><span tt="2018-03-21 01:27:58">1639 days 11 hours ago</span></td></tr><tr><td>In Block</td><td class="ellipsis" style="max-width: 280px">00000000eb0443fd7dc4a1ed5c686a8e995057805f9a161d9a5a77a95e72b7b6</td></tr><tr><td>In Block Height</td><td><a href="/block/225494">225<span class="ns">494</span></a></td></tr><tr><td>Total Input</td><td><span class="amt copyable" cc="0 FAKE"><span class="prim-amt">0 FAKE</span></span></td></tr><tr><td>Total Output</td><td><span class="amt copyable" cc="13.60030331 FAKE"><span class="prim-amt">13.<span class="amt-dec">60<span class="ns">030</span><span class="ns">331</span></span> FAKE</span></span></td></tr><tr><td>Fees</td><td><span class="amt copyable" cc="0 FAKE"><span class="prim-amt">0 FAKE</span></span></td></tr></tbody></table><div class="pt-1"><div class="tx-detail"><div class="row head"><div class="col-xs-7 col-md-8"><a href="/tx/fdd824a780cbb718eeb766eb05d83fdefc793a27082cd5e67f856d69798cf7db" class="ellipsis copyable txid">fdd824a780cbb718eeb766eb05d83fdefc793a27082cd5e67f856d69798cf7db</a></div><div class="col-xs-5 col-md-4 text-end">mined <span class="txvalue ms-1"><span tt="2018-03-21 01:27:58">1639 days 11 hours ago</span></span></div></div><div class="row body"><div class="col-md-5"><div class="row tx-in"><div class="col-12">No Inputs (Newly Generated Coins)</div></div></div><div class="col-md-1 col-xs-12 text-center">&nbsp;<span class="octicon"></span></div><div class="col-md-6"><div class="row tx-out"><div class="col-12"><span class="ellipsis copyable"><a href="/address/mzVznVsCHkVHX9UN8WPFASWUUHtxnNn4Jj">mzVznVsCHkVHX9UN8WPFASWUUHtxnNn4Jj</a></span><span class="tx-amt"><span class="amt copyable" cc="13.60030331 FAKE"><span class="prim-amt">13.<span class="amt-dec">60<span class="ns">030</span><span class="ns">331</span></span> FAKE</span></span><span class="unspent" tt="Unspent">×</span></span></td></div><div class="col-12">Unparsed address<span class="tx-amt"><span class="amt copyable" cc="0 FAKE"><span class="prim-amt">0 FAKE</span></span><span class="unspent" tt="Unspent">×</span></span></td></div></div></div></div><div class="row footer"><div class="col-sm-12 col-md-4">Fee <span class="amt txvalue copyable ms-3" cc="0 FAKE"><span class="prim-amt">0 FAKE</span></span></div><div class="col-sm-12 col-md-8 text-end"><span class="me-4"><span class="txvalue">1</span> confirmations</span><span class="amt txvalue copyable" cc="13.60030331 FAKE"><span class="prim-amt">13.<span class="amt-dec">60<span class="ns">030</span><span class="ns">331</span></span> FAKE</span></span></div></div></div></div><div class="pt-4"><h5>Raw Transaction</h5><div class="json"><pre id="raw"></pre></div><script type="text/javascript">var raw = {"hex":"","txid":"fdd824a780cbb718eeb766eb05d83fdefc793a27082cd5e67f856d69798cf7db","version":0,"locktime":0,"vin":[{"coinbase":"03bf1e1504aede765b726567696f6e312f50726f6a65637420425443506f6f6c2f01000001bf7e000000000000","txid":"","vout":0,"scriptSig":{"hex":""},"sequence":0,"addresses":null}],"vout":[{"ValueSat":1360030331,"value":0,"n":0,"scriptPubKey":{"hex":"76a914d03c0d863d189b23b061a95ad32940b65837609f88ac","addresses":null}},{"ValueSat":0,"value":0,"n":1,"scriptPubKey":{"addresses":null}}],"confirmations":1,"time":1521595678,"blocktime":1521595678,"size":300};document.getElementById('raw').innerHTML = syntaxHighlight(raw);</script></div></div></main><footer id="footer"><div class="container"><nav class="navbar navbar-dark"><span class="navbar-nav"><a class="nav-link" href="https://satoshilabs.com/" target="_blank" rel="noopener noreferrer">Created by SatoshiLabs</a></span><span class="navbar-nav ml-md-auto"><a class="nav-link" href="https://trezor.io/terms-of-use" target="_blank" rel="noopener noreferrer">Terms of Use</a></span><span class="navbar-nav ml-md-auto d-md-flex d-none"><a class="nav-link" href="https://trezor.io/" target="_blank" rel="noopener noreferrer">Trezor</a></span><span class="navbar-nav ml-md-auto d-md-flex d-none"><a class="nav-link" href="https://trezor.io/trezor-suite" target="_blank" rel="noopener noreferrer">Suite</a></span><span class="navbar-nav ml-md-auto d-md-flex d-none"><a class="nav-link" href="https://trezor.io/support" target="_blank" rel="noopener noreferrer">Support</a></span><span class="navbar-nav ml-md-auto"><a class="nav-link" href="/sendtx">Send Transaction</a></span><span class="navbar-nav ml-md-auto d-lg-flex d-none"><a class="nav-link" href="https://trezor.io/compare" target="_blank" rel="noopener noreferrer">Don't have a Trezor? Get one!</a></span></nav></div></footer></body></html>`,
			},
		},
		{
			name:        "explorerSearch address",
			r:           newGetRequest(ts.URL + "/search?q=mtGXQvBowMkBpnhLckhxhbwYK44Gs9eEtz"),
			status:      http.StatusOK,
			contentType: "text/html; charset=utf-8",
			body: []string{
				`<!doctype html><html lang="en"><head><meta charset="utf-8"><meta name="viewport" content="width=device-width,initial-scale=1.0,shrink-to-fit=no"><link href="https://cdn.jsdelivr.net/npm/bootstrap@5.2.2/dist/css/bootstrap.min.css" rel="stylesheet" integrity="sha384-Zenh87qX5JnK2Jl0vWa8Ck2rdkQ2Bzep5IDxbcnCeuOxjzrPF/et3URy9Bv1WTRi" crossorigin="anonymous"><link rel="stylesheet" href="/static/css/main.min.3.css"><script>var hasSecondary=false;</script><script src="https://cdn.jsdelivr.net/npm/bootstrap@5.2.2/dist/js/bootstrap.bundle.min.js" integrity="sha384-OERcA2EqjJCMA+/3y+gxIOqMEjwtxJY7qPCqsdltbNJuaOe923+mo//f6V8Qbsw3" crossorigin="anonymous"></script><script src="/static/js/main.min.3.js"></script><meta http-equiv="X-UA-Compatible" content="IE=edge"><meta name="description" content="Trezor Fake Coin Explorer"><title>Trezor Fake Coin Explorer</title></head><body><header id="header"><nav class="navbar navbar-expand-lg"><div class="container"><a class="navbar-brand" href="/" title="Home"><span class="trezor-logo"></span><span style="padding-left: 140px;">Fake Coin Explorer</span></a><button class="navbar-toggler" type="button" data-bs-toggle="collapse" data-bs-target="#navbarSupportedContent" aria-controls="navbarSupportedContent" aria-expanded="false" aria-label="Toggle navigation"><span class="navbar-toggler-icon"></span></button><div class="collapse navbar-collapse" id="navbarSupportedContent"><ul class="navbar-nav m-md-auto"><li class="nav-item pe-xl-4"><a href="/blocks" class="nav-link">Blocks</a></li><li class="nav-item"><a href="/" class="nav-link">Status</a></li></ul><span class="navbar-form"><form class="d-flex" id="search" action="/search" method="get"><input name="q" type="text" class="form-control form-control-lg" placeholder="Search for block, transaction, address or xpub" focus="true"><button class="btn" type="submit"><span class="search-icon"></span></button></form></span></div></div></nav></header><main id="wrap"><div class="container"><div class="row g-0 ms-2 ms-lg-0"><div class="col-md-10 order-2 order-md-1"><h1>Address </h1><h5 class="col-12 d-flex h-data pb-2"><span class="ellipsis copyable">mtGXQvBowMkBpnhLckhxhbwYK44Gs9eEtz</span></h5><h4 class="row"><div class="col-lg-6"><span class="copyable">0.<span class="amt-dec">000<span class="ns">123</span><span class="ns">45</span></span> FAKE</span></div></h4></div><div class="col-md-2 order-1 order-md-2 d-flex justify-content-center justify-content-md-end mb-3 mb-md-0"><div id="qrcode"></div><script type="text/javascript" src="/static/js/qrcode.min.js"></script><script type="text/javascript">new QRCode(document.getElementById("qrcode"), { text: "mtGXQvBowMkBpnhLckhxhbwYK44Gs9eEtz", width: 120, height: 120 });</script></div></div><table class="table data-table info-table"><tbody><tr><td style="white-space: nowrap;"><h5>Confirmed</h5></td><td></td></tr><tr><td style="width: 25%;">Total Received</td><td><span class="amt copyable" cc="0.0002469 FAKE"><span class="prim-amt">0.<span class="amt-dec">00<span class="ns">024</span><span class="ns">690</span></span> FAKE</span></span></td></tr><tr><td>Total Sent</td><td><span class="amt copyable" cc="0.00012345 FAKE"><span class="prim-amt">0.<span class="amt-dec">00<span class="ns">012</span><span class="ns">345</span></span> FAKE</span></span></td></tr><tr><td>Final Balance</td><td><span class="amt copyable" cc="0.00012345 FAKE"><span class="prim-amt">0.<span class="amt-dec">00<span class="ns">012</span><span class="ns">345</span></span> FAKE</span></span></td></tr><tr><td>No. Transactions</td><td>2</td></tr></tbody></table><div class="row pt-3 pb-1"><h3 class="col-sm-6 col-lg-3 m-0 align-self-center">Transactions</h3><div class="col-sm-6 col-lg-3 my-2 my-lg-0 align-self-center"><select  class="w-100" onchange="self.location='?filter='+options[selectedIndex].value"><option>All</option><option  value="inputs">Address on input side</option><option  value="outputs">Address on output side</option></select></div><div class="col-lg-6"></div></div><div><div class="tx-detail"><div class="row head"><div class="col-xs-7 col-md-8"><a href="/tx/7c3be24063f268aaa1ed81b64776798f56088757641a34fb156c4f51ed2e9d25" class="ellipsis copyable txid">7c3be24063f268aaa1ed81b64776798f56088757641a34fb156c4f51ed2e9d25</a></div><div class="col-xs-5 col-md-4 text-end">mined <span class="txvalue ms-1"><span tt="2018-03-21 01:27:58">1639 days 11 hours ago</span></span></div></div><div class="row body"><div class="col-md-5"><div class="row tx-in"><div class="col-12"><span class="ellipsis copyable"><a href="/address/mv9uLThosiEnGRbVPS7Vhyw6VssbVRsiAw">mv9uLThosiEnGRbVPS7Vhyw6VssbVRsiAw</a></span><span class="amt tx-amt copyable" cc="12345.67890123 FAKE"><span class="prim-amt">12<span class="nc">345</span>.<span class="amt-dec">67<span class="ns">890</span><span class="ns">123</span></span> FAKE</span></span></div><div class="col-12 tx-own"><span class="ellipsis copyable">mtGXQvBowMkBpnhLckhxhbwYK44Gs9eEtz</span><span class="amt tx-amt copyable" cc="0.00012345 FAKE"><span class="prim-amt">0.<span class="amt-dec">00<span class="ns">012</span><span class="ns">345</span></span> FAKE</span></span></div></div></div><div class="col-md-1 col-xs-12 text-center">&nbsp;<span class="octicon"></span></div><div class="col-md-6"><div class="row tx-out"><div class="col-12"><span class="ellipsis copyable"><a href="/address/mzB8cYrfRwFRFAGTDzV8LkUQy5BQicxGhX">mzB8cYrfRwFRFAGTDzV8LkUQy5BQicxGhX</a></span><span class="tx-amt"><span class="amt copyable" cc="3172.83951061 FAKE"><span class="prim-amt">3<span class="nc">172</span>.<span class="amt-dec">83<span class="ns">951</span><span class="ns">061</span></span> FAKE</span></span><a class="spent" href="/spending/7c3be24063f268aaa1ed81b64776798f56088757641a34fb156c4f51ed2e9d25/0" tt="Spent">→</a></span></td></div><div class="col-12"><span class="ellipsis copyable"><a href="/address/mtR97eM2HPWVM6c8FGLGcukgaHHQv7THoL">mtR97eM2HPWVM6c8FGLGcukgaHHQv7THoL</a></span><span class="tx-amt"><span class="amt copyable" cc="9172.83951061 FAKE"><span class="prim-amt">9<span class="nc">172</span>.<span class="amt-dec">83<span class="ns">951</span><span class="ns">061</span></span> FAKE</span></span><span class="unspent" tt="Unspent">×</span></span></td></div><div class="col-12"><span class="ellipsis copyable">OP_RETURN 2020f1686f6a20</span><span class="tx-amt"><span class="amt copyable" cc="0 FAKE"><span class="prim-amt">0 FAKE</span></span><span class="unspent" tt="Unspent">×</span></span></td></div></div></div></div><div class="row footer"><div class="col-sm-12 col-md-4">Fee <span class="amt txvalue copyable ms-3" cc="0.00000346 FAKE"><span class="prim-amt">0.<span class="amt-dec">00<span class="ns">000</span><span class="ns">346</span></span> FAKE</span></span></div><div class="col-sm-12 col-md-8 text-end"><span class="me-4"><span class="txvalue">1</span> confirmations</span><span class="amt txvalue copyable" cc="12345.67902122 FAKE"><span class="prim-amt">12<span class="nc">345</span>.<span class="amt-dec">67<span class="ns">902</span><span class="ns">122</span></span> FAKE</span></span></div></div></div><div class="tx-detail"><div class="row head"><div class="col-xs-7 col-md-8"><a href="/tx/00b2c06055e5e90e9c82bd4181fde310104391a7fa4f289b1704e5d90caa3840" class="ellipsis copyable txid">00b2c06055e5e90e9c82bd4181fde310104391a7fa4f289b1704e5d90caa3840</a></div><div class="col-xs-5 col-md-4 text-end">mined <span class="txvalue ms-1"><span tt="2018-03-20 03:03:46">1640 days 9 hours ago</span></span></div></div><div class="row body"><div class="col-md-5"><div class="row tx-in"><div class="col-12">No Inputs</div></div></div><div class="col-md-1 col-xs-12 text-center">&nbsp;<span class="octicon"></span></div><div class="col-md-6"><div class="row tx-out"><div class="col-12"><span class="ellipsis copyable"><a href="/address/mfcWp7DB6NuaZsExybTTXpVgWz559Np4Ti">mfcWp7DB6NuaZsExybTTXpVgWz559Np4Ti</a></span><span class="tx-amt"><span class="amt copyable" cc="1 FAKE"><span class="prim-amt">1.<span class="amt-dec">00<span class="ns">000</span><span class="ns">000</span></span> FAKE</span></span><span class="unspent" tt="Unspent">×</span></span></td></div><div class="col-12 tx-own"><span class="ellipsis copyable">mtGXQvBowMkBpnhLckhxhbwYK44Gs9eEtz</span><span class="tx-amt"><span class="amt copyable" cc="0.00012345 FAKE"><span class="prim-amt">0.<span class="amt-dec">00<span class="ns">012</span><span class="ns">345</span></span> FAKE</span></span><a class="spent" href="/spending/00b2c06055e5e90e9c82bd4181fde310104391a7fa4f289b1704e5d90caa3840/1" tt="Spent">→</a></span></td></div><div class="col-12 tx-own"><span class="ellipsis copyable">mtGXQvBowMkBpnhLckhxhbwYK44Gs9eEtz</span><span class="tx-amt"><span class="amt copyable" cc="0.00012345 FAKE"><span class="prim-amt">0.<span class="amt-dec">00<span class="ns">012</span><span class="ns">345</span></span> FAKE</span></span><span class="unspent" tt="Unspent">×</span></span></td></div></div></div></div><div class="row footer"><div class="col-sm-12 col-md-4">Fee <span class="amt txvalue copyable ms-3" cc="0 FAKE"><span class="prim-amt">0 FAKE</span></span></div><div class="col-sm-12 col-md-8 text-end"><span class="me-4"><span class="txvalue">2</span> confirmations</span><span class="amt txvalue copyable" cc="1.0002469 FAKE"><span class="prim-amt">1.<span class="amt-dec">00<span class="ns">024</span><span class="ns">690</span></span> FAKE</span></span></div></div></div></div></div></main><footer id="footer"><div class="container"><nav class="navbar navbar-dark"><span class="navbar-nav"><a class="nav-link" href="https://satoshilabs.com/" target="_blank" rel="noopener noreferrer">Created by SatoshiLabs</a></span><span class="navbar-nav ml-md-auto"><a class="nav-link" href="https://trezor.io/terms-of-use" target="_blank" rel="noopener noreferrer">Terms of Use</a></span><span class="navbar-nav ml-md-auto d-md-flex d-none"><a class="nav-link" href="https://trezor.io/" target="_blank" rel="noopener noreferrer">Trezor</a></span><span class="navbar-nav ml-md-auto d-md-flex d-none"><a class="nav-link" href="https://trezor.io/trezor-suite" target="_blank" rel="noopener noreferrer">Suite</a></span><span class="navbar-nav ml-md-auto d-md-flex d-none"><a class="nav-link" href="https://trezor.io/support" target="_blank" rel="noopener noreferrer">Support</a></span><span class="navbar-nav ml-md-auto"><a class="nav-link" href="/sendtx">Send Transaction</a></span><span class="navbar-nav ml-md-auto d-lg-flex d-none"><a class="nav-link" href="https://trezor.io/compare" target="_blank" rel="noopener noreferrer">Don't have a Trezor? Get one!</a></span></nav></div></footer></body></html>`,
			},
		},
		{
			name:        "explorerSearch xpub",
			r:           newGetRequest(ts.URL + "/search?q=" + dbtestdata.Xpub),
			status:      http.StatusOK,
			contentType: "text/html; charset=utf-8",
			body: []string{
				`<!doctype html><html lang="en"><head><meta charset="utf-8"><meta name="viewport" content="width=device-width,initial-scale=1.0,shrink-to-fit=no"><link href="https://cdn.jsdelivr.net/npm/bootstrap@5.2.2/dist/css/bootstrap.min.css" rel="stylesheet" integrity="sha384-Zenh87qX5JnK2Jl0vWa8Ck2rdkQ2Bzep5IDxbcnCeuOxjzrPF/et3URy9Bv1WTRi" crossorigin="anonymous"><link rel="stylesheet" href="/static/css/main.min.3.css"><script>var hasSecondary=false;</script><script src="https://cdn.jsdelivr.net/npm/bootstrap@5.2.2/dist/js/bootstrap.bundle.min.js" integrity="sha384-OERcA2EqjJCMA+/3y+gxIOqMEjwtxJY7qPCqsdltbNJuaOe923+mo//f6V8Qbsw3" crossorigin="anonymous"></script><script src="/static/js/main.min.3.js"></script><meta http-equiv="X-UA-Compatible" content="IE=edge"><meta name="description" content="Trezor Fake Coin Explorer"><title>Trezor Fake Coin Explorer</title></head><body><header id="header"><nav class="navbar navbar-expand-lg"><div class="container"><a class="navbar-brand" href="/" title="Home"><span class="trezor-logo"></span><span style="padding-left: 140px;">Fake Coin Explorer</span></a><button class="navbar-toggler" type="button" data-bs-toggle="collapse" data-bs-target="#navbarSupportedContent" aria-controls="navbarSupportedContent" aria-expanded="false" aria-label="Toggle navigation"><span class="navbar-toggler-icon"></span></button><div class="collapse navbar-collapse" id="navbarSupportedContent"><ul class="navbar-nav m-md-auto"><li class="nav-item pe-xl-4"><a href="/blocks" class="nav-link">Blocks</a></li><li class="nav-item"><a href="/" class="nav-link">Status</a></li></ul><span class="navbar-form"><form class="d-flex" id="search" action="/search" method="get"><input name="q" type="text" class="form-control form-control-lg" placeholder="Search for block, transaction, address or xpub" focus="true"><button class="btn" type="submit"><span class="search-icon"></span></button></form></span></div></div></nav></header><main id="wrap"><div class="container"><div class="row"><div class="col-md-10 order-2 order-md-1"><h1>XPUB</h1><h5 class="col-12 d-flex h-data pb-2"><span class="ellipsis copyable">upub5E1xjDmZ7Hhej6LPpS8duATdKXnRYui7bDYj6ehfFGzWDZtmCmQkZhc3Zb7kgRLtHWd16QFxyP86JKL3ShZEBFX88aciJ3xyocuyhZZ8g6q</span></h5><h4 class="row"><div class="col-lg-6"><span class="copyable">1<span class="nc">186</span>.<span class="amt-dec">419<span class="ns">755</span></span> FAKE</span></div></h4></div><div class="col-md-2 order-1 order-md-2 d-flex justify-content-center justify-content-md-end mb-3 mb-md-0"><div id="qrcode"></div><script type="text/javascript" src="/static/js/qrcode.min.js"></script><script type="text/javascript">new QRCode(document.getElementById("qrcode"), { text: "upub5E1xjDmZ7Hhej6LPpS8duATdKXnRYui7bDYj6ehfFGzWDZtmCmQkZhc3Zb7kgRLtHWd16QFxyP86JKL3ShZEBFX88aciJ3xyocuyhZZ8g6q", width: 120, height: 120 });</script></div></div><table class="table data-table info-table"><tbody><tr><td style="white-space: nowrap;"><h5>Confirmed</h5></td><td></td></tr><tr><td style="width: 25%;">Total Received</td><td><span class="amt copyable" cc="1186.41975501 FAKE"><span class="prim-amt">1<span class="nc">186</span>.<span class="amt-dec">41<span class="ns">975</span><span class="ns">501</span></span> FAKE</span></span></td></tr><tr><td>Total Sent</td><td><span class="amt copyable" cc="0.00000001 FAKE"><span class="prim-amt">0.<span class="amt-dec">00<span class="ns">000</span><span class="ns">001</span></span> FAKE</span></span></td></tr><tr><td>Final Balance</td><td><span class="amt copyable" cc="1186.419755 FAKE"><span class="prim-amt">1<span class="nc">186</span>.<span class="amt-dec">41<span class="ns">975</span><span class="ns">500</span></span> FAKE</span></span></td></tr><tr><td>No. Transactions</td><td>2</td></tr><tr><td>Used XPUB Addresses</td><td>2</td></tr></tbody></table><table class="table data-table"><tbody><tr><td style="white-space: nowrap; width: 50%;"><h5>XPUB Addresses with Balance</h5></td><td colspan="3"></td></tr><tr><th>Address</th><th>Balance</th><th>Txs</th><th>Path</th></tr><tr><td class="ellipsis"><a href="/address/2N6utyMZfPNUb1Bk8oz7p2JqJrXkq83gegu" class="copyable">2N6utyMZfPNUb1Bk8oz7p2JqJrXkq83gegu</a></td><td><span class="amt copyable" cc="1186.419755 FAKE"><span class="prim-amt">1<span class="nc">186</span>.<span class="amt-dec">41<span class="ns">975</span><span class="ns">500</span></span> FAKE</span></span></td><td>1</td><td>m/49&#39;/1&#39;/33&#39;/1/3</td></tr></tbody></table><div class="row mb-4"><div class="col-12"><a href="?tokens=used" class="ms-3 me-3">Show used XPUB addresses</a><a href="?tokens=derived">Show all derived XPUB addresses</a></div></div><div class="row pt-3 pb-1"><h3 class="col-sm-6 col-lg-3 m-0 align-self-center">Transactions</h3><div class="col-sm-6 col-lg-3 my-2 my-lg-0 align-self-center"><select  class="w-100" onchange="self.location='?filter='+options[selectedIndex].value"><option>All</option><option  value="inputs">XPUB addresses on input side</option><option  value="outputs">XPUB addresses on output side</option></select></div><div class="col-lg-6"></div></div><div><div class="tx-detail"><div class="row head"><div class="col-xs-7 col-md-8"><a href="/tx/3d90d15ed026dc45e19ffb52875ed18fa9e8012ad123d7f7212176e2b0ebdb71" class="ellipsis copyable txid">3d90d15ed026dc45e19ffb52875ed18fa9e8012ad123d7f7212176e2b0ebdb71</a></div><div class="col-xs-5 col-md-4 text-end">mined <span class="txvalue ms-1"><span tt="2018-03-21 01:27:58">1639 days 11 hours ago</span></span></div></div><div class="row body"><div class="col-md-5"><div class="row tx-in"><div class="col-12"><span class="ellipsis copyable"><a href="/address/mzB8cYrfRwFRFAGTDzV8LkUQy5BQicxGhX">mzB8cYrfRwFRFAGTDzV8LkUQy5BQicxGhX</a></span><span class="amt tx-amt copyable" cc="3172.83951061 FAKE"><span class="prim-amt">3<span class="nc">172</span>.<span class="amt-dec">83<span class="ns">951</span><span class="ns">061</span></span> FAKE</span></span></div><div class="col-12 tx-own"><span class="ellipsis copyable"><a href="/address/2MzmAKayJmja784jyHvRUW1bXPget1csRRG">2MzmAKayJmja784jyHvRUW1bXPget1csRRG</a></span><span class="amt tx-amt copyable" cc="0.00000001 FAKE"><span class="prim-amt">0.<span class="amt-dec">00<span class="ns">000</span><span class="ns">001</span></span> FAKE</span></span></div></div></div><div class="col-md-1 col-xs-12 text-center">&nbsp;<span class="octicon"></span></div><div class="col-md-6"><div class="row tx-out"><div class="col-12 tx-own"><span class="ellipsis copyable"><a href="/address/2N6utyMZfPNUb1Bk8oz7p2JqJrXkq83gegu">2N6utyMZfPNUb1Bk8oz7p2JqJrXkq83gegu</a></span><span class="tx-amt"><span class="amt copyable" cc="1186.419755 FAKE"><span class="prim-amt">1<span class="nc">186</span>.<span class="amt-dec">41<span class="ns">975</span><span class="ns">500</span></span> FAKE</span></span><span class="unspent" tt="Unspent">×</span></span></td></div><div class="col-12"><span class="ellipsis copyable"><a href="/address/mmJx9Y8ayz9h14yd9fgCW1bUKoEpkBAquP">mmJx9Y8ayz9h14yd9fgCW1bUKoEpkBAquP</a></span><span class="tx-amt"><span class="amt copyable" cc="1986.419755 FAKE"><span class="prim-amt">1<span class="nc">986</span>.<span class="amt-dec">41<span class="ns">975</span><span class="ns">500</span></span> FAKE</span></span><span class="unspent" tt="Unspent">×</span></span></td></div></div></div></div><div class="row footer"><div class="col-sm-12 col-md-4">Fee <span class="amt txvalue copyable ms-3" cc="0.00000062 FAKE"><span class="prim-amt">0.<span class="amt-dec">00<span class="ns">000</span><span class="ns">062</span></span> FAKE</span></span></div><div class="col-sm-12 col-md-8 text-end"><span class="me-4"><span class="txvalue">1</span> confirmations</span><span class="amt txvalue copyable" cc="3172.83951 FAKE"><span class="prim-amt">3<span class="nc">172</span>.<span class="amt-dec">83<span class="ns">951</span><span class="ns">000</span></span> FAKE</span></span></div></div></div><div class="tx-detail"><div class="row head"><div class="col-xs-7 col-md-8"><a href="/tx/effd9ef509383d536b1c8af5bf434c8efbf521a4f2befd4022bbd68694b4ac75" class="ellipsis copyable txid">effd9ef509383d536b1c8af5bf434c8efbf521a4f2befd4022bbd68694b4ac75</a></div><div class="col-xs-5 col-md-4 text-end">mined <span class="txvalue ms-1"><span tt="2018-03-20 03:03:46">1640 days 9 hours ago</span></span></div></div><div class="row body"><div class="col-md-5"><div class="row tx-in"><div class="col-12">No Inputs</div></div></div><div class="col-md-1 col-xs-12 text-center">&nbsp;<span class="octicon"></span></div><div class="col-md-6"><div class="row tx-out"><div class="col-12"><span class="ellipsis copyable"><a href="/address/mv9uLThosiEnGRbVPS7Vhyw6VssbVRsiAw">mv9uLThosiEnGRbVPS7Vhyw6VssbVRsiAw</a></span><span class="tx-amt"><span class="amt copyable" cc="12345.67890123 FAKE"><span class="prim-amt">12<span class="nc">345</span>.<span class="amt-dec">67<span class="ns">890</span><span class="ns">123</span></span> FAKE</span></span><a class="spent" href="/spending/effd9ef509383d536b1c8af5bf434c8efbf521a4f2befd4022bbd68694b4ac75/0" tt="Spent">→</a></span></td></div><div class="col-12 tx-own"><span class="ellipsis copyable"><a href="/address/2MzmAKayJmja784jyHvRUW1bXPget1csRRG">2MzmAKayJmja784jyHvRUW1bXPget1csRRG</a></span><span class="tx-amt"><span class="amt copyable" cc="0.00000001 FAKE"><span class="prim-amt">0.<span class="amt-dec">00<span class="ns">000</span><span class="ns">001</span></span> FAKE</span></span><a class="spent" href="/spending/effd9ef509383d536b1c8af5bf434c8efbf521a4f2befd4022bbd68694b4ac75/1" tt="Spent">→</a></span></td></div><div class="col-12"><span class="ellipsis copyable"><a href="/address/2NEVv9LJmAnY99W1pFoc5UJjVdypBqdnvu1">2NEVv9LJmAnY99W1pFoc5UJjVdypBqdnvu1</a></span><span class="tx-amt"><span class="amt copyable" cc="0.00009876 FAKE"><span class="prim-amt">0.<span class="amt-dec">00<span class="ns">009</span><span class="ns">876</span></span> FAKE</span></span><a class="spent" href="/spending/effd9ef509383d536b1c8af5bf434c8efbf521a4f2befd4022bbd68694b4ac75/2" tt="Spent">→</a></span></td></div></div></div></div><div class="row footer"><div class="col-sm-12 col-md-4">Fee <span class="amt txvalue copyable ms-3" cc="0 FAKE"><span class="prim-amt">0 FAKE</span></span></div><div class="col-sm-12 col-md-8 text-end"><span class="me-4"><span class="txvalue">2</span> confirmations</span><span class="amt txvalue copyable" cc="12345.679 FAKE"><span class="prim-amt">12<span class="nc">345</span>.<span class="amt-dec">67<span class="ns">900</span><span class="ns">000</span></span> FAKE</span></span></div></div></div></div></div></main><footer id="footer"><div class="container"><nav class="navbar navbar-dark"><span class="navbar-nav"><a class="nav-link" href="https://satoshilabs.com/" target="_blank" rel="noopener noreferrer">Created by SatoshiLabs</a></span><span class="navbar-nav ml-md-auto"><a class="nav-link" href="https://trezor.io/terms-of-use" target="_blank" rel="noopener noreferrer">Terms of Use</a></span><span class="navbar-nav ml-md-auto d-md-flex d-none"><a class="nav-link" href="https://trezor.io/" target="_blank" rel="noopener noreferrer">Trezor</a></span><span class="navbar-nav ml-md-auto d-md-flex d-none"><a class="nav-link" href="https://trezor.io/trezor-suite" target="_blank" rel="noopener noreferrer">Suite</a></span><span class="navbar-nav ml-md-auto d-md-flex d-none"><a class="nav-link" href="https://trezor.io/support" target="_blank" rel="noopener noreferrer">Support</a></span><span class="navbar-nav ml-md-auto"><a class="nav-link" href="/sendtx">Send Transaction</a></span><span class="navbar-nav ml-md-auto d-lg-flex d-none"><a class="nav-link" href="https://trezor.io/compare" target="_blank" rel="noopener noreferrer">Don't have a Trezor? Get one!</a></span></nav></div></footer></body></html>`,
			},
		},
		{
			name:        "explorerSearch taproot descriptor",
			r:           newGetRequest(ts.URL + "/search?q=" + url.QueryEscape(dbtestdata.TaprootDescriptor)),
			status:      http.StatusOK,
			contentType: "text/html; charset=utf-8",
			body: []string{
				`<!doctype html><html lang="en"><head><meta charset="utf-8"><meta name="viewport" content="width=device-width,initial-scale=1.0,shrink-to-fit=no"><link href="https://cdn.jsdelivr.net/npm/bootstrap@5.2.2/dist/css/bootstrap.min.css" rel="stylesheet" integrity="sha384-Zenh87qX5JnK2Jl0vWa8Ck2rdkQ2Bzep5IDxbcnCeuOxjzrPF/et3URy9Bv1WTRi" crossorigin="anonymous"><link rel="stylesheet" href="/static/css/main.min.3.css"><script>var hasSecondary=false;</script><script src="https://cdn.jsdelivr.net/npm/bootstrap@5.2.2/dist/js/bootstrap.bundle.min.js" integrity="sha384-OERcA2EqjJCMA+/3y+gxIOqMEjwtxJY7qPCqsdltbNJuaOe923+mo//f6V8Qbsw3" crossorigin="anonymous"></script><script src="/static/js/main.min.3.js"></script><meta http-equiv="X-UA-Compatible" content="IE=edge"><meta name="description" content="Trezor Fake Coin Explorer"><title>Trezor Fake Coin Explorer</title></head><body><header id="header"><nav class="navbar navbar-expand-lg"><div class="container"><a class="navbar-brand" href="/" title="Home"><span class="trezor-logo"></span><span style="padding-left: 140px;">Fake Coin Explorer</span></a><button class="navbar-toggler" type="button" data-bs-toggle="collapse" data-bs-target="#navbarSupportedContent" aria-controls="navbarSupportedContent" aria-expanded="false" aria-label="Toggle navigation"><span class="navbar-toggler-icon"></span></button><div class="collapse navbar-collapse" id="navbarSupportedContent"><ul class="navbar-nav m-md-auto"><li class="nav-item pe-xl-4"><a href="/blocks" class="nav-link">Blocks</a></li><li class="nav-item"><a href="/" class="nav-link">Status</a></li></ul><span class="navbar-form"><form class="d-flex" id="search" action="/search" method="get"><input name="q" type="text" class="form-control form-control-lg" placeholder="Search for block, transaction, address or xpub" focus="true"><button class="btn" type="submit"><span class="search-icon"></span></button></form></span></div></div></nav></header><main id="wrap"><div class="container"><div class="row"><div class="col-md-10 order-2 order-md-1"><h1>XPUB</h1><h5 class="col-12 d-flex h-data pb-2"><span class="ellipsis copyable">tr([5c9e228d/86&#39;/1&#39;/0&#39;]tpubDC88gkaZi5HvJGxGDNLADkvtdpni3mLmx6vr2KnXmWMG8zfkBRggsxHVBkUpgcwPe2KKpkyvTJCdXHb1UHEWE64vczyyPQfHr1skBcsRedN/{0,1}/*)#4rqwxvej</span></h5><h4 class="row"><div class="col-lg-6"><span class="copyable">0 FAKE</span></div></h4></div><div class="col-md-2 order-1 order-md-2 d-flex justify-content-center justify-content-md-end mb-3 mb-md-0"><div id="qrcode"></div><script type="text/javascript" src="/static/js/qrcode.min.js"></script><script type="text/javascript">new QRCode(document.getElementById("qrcode"), { text: "tr([5c9e228d\/86\u0027\/1\u0027\/0\u0027]tpubDC88gkaZi5HvJGxGDNLADkvtdpni3mLmx6vr2KnXmWMG8zfkBRggsxHVBkUpgcwPe2KKpkyvTJCdXHb1UHEWE64vczyyPQfHr1skBcsRedN\/{0,1}\/*)#4rqwxvej", width: 120, height: 120 });</script></div></div><table class="table data-table info-table"><tbody><tr><td style="white-space: nowrap;"><h5>Confirmed</h5></td><td></td></tr><tr><td style="width: 25%;">Total Received</td><td><span class="amt copyable" cc="0 FAKE"><span class="prim-amt">0 FAKE</span></span></td></tr><tr><td>Total Sent</td><td><span class="amt copyable" cc="0 FAKE"><span class="prim-amt">0 FAKE</span></span></td></tr><tr><td>Final Balance</td><td><span class="amt copyable" cc="0 FAKE"><span class="prim-amt">0 FAKE</span></span></td></tr><tr><td>No. Transactions</td><td>0</td></tr><tr><td>Used XPUB Addresses</td><td>0</td></tr></tbody></table><table class="table data-table"><tbody><tr><td style="white-space: nowrap; width: 50%;"><h5>XPUB Addresses with Balance</h5></td><td colspan="3"></td></tr><tr><td colspan="4">No addresses</td></tr></tbody></table><div class="row mb-4"><div class="col-12"><a href="?tokens=used" class="ms-3 me-3">Show used XPUB addresses</a><a href="?tokens=derived">Show all derived XPUB addresses</a></div></div></div></main><footer id="footer"><div class="container"><nav class="navbar navbar-dark"><span class="navbar-nav"><a class="nav-link" href="https://satoshilabs.com/" target="_blank" rel="noopener noreferrer">Created by SatoshiLabs</a></span><span class="navbar-nav ml-md-auto"><a class="nav-link" href="https://trezor.io/terms-of-use" target="_blank" rel="noopener noreferrer">Terms of Use</a></span><span class="navbar-nav ml-md-auto d-md-flex d-none"><a class="nav-link" href="https://trezor.io/" target="_blank" rel="noopener noreferrer">Trezor</a></span><span class="navbar-nav ml-md-auto d-md-flex d-none"><a class="nav-link" href="https://trezor.io/trezor-suite" target="_blank" rel="noopener noreferrer">Suite</a></span><span class="navbar-nav ml-md-auto d-md-flex d-none"><a class="nav-link" href="https://trezor.io/support" target="_blank" rel="noopener noreferrer">Support</a></span><span class="navbar-nav ml-md-auto"><a class="nav-link" href="/sendtx">Send Transaction</a></span><span class="navbar-nav ml-md-auto d-lg-flex d-none"><a class="nav-link" href="https://trezor.io/compare" target="_blank" rel="noopener noreferrer">Don't have a Trezor? Get one!</a></span></nav></div></footer></body></html>`,
			},
		},
		{
			name:        "explorerSearch not found",
			r:           newGetRequest(ts.URL + "/search?q=1234"),
			status:      http.StatusOK,
			contentType: "text/html; charset=utf-8",
			body: []string{
				`<!doctype html><html lang="en"><head><meta charset="utf-8"><meta name="viewport" content="width=device-width,initial-scale=1.0,shrink-to-fit=no"><link href="https://cdn.jsdelivr.net/npm/bootstrap@5.2.2/dist/css/bootstrap.min.css" rel="stylesheet" integrity="sha384-Zenh87qX5JnK2Jl0vWa8Ck2rdkQ2Bzep5IDxbcnCeuOxjzrPF/et3URy9Bv1WTRi" crossorigin="anonymous"><link rel="stylesheet" href="/static/css/main.min.3.css"><script>var hasSecondary=false;</script><script src="https://cdn.jsdelivr.net/npm/bootstrap@5.2.2/dist/js/bootstrap.bundle.min.js" integrity="sha384-OERcA2EqjJCMA+/3y+gxIOqMEjwtxJY7qPCqsdltbNJuaOe923+mo//f6V8Qbsw3" crossorigin="anonymous"></script><script src="/static/js/main.min.3.js"></script><meta http-equiv="X-UA-Compatible" content="IE=edge"><meta name="description" content="Trezor Fake Coin Explorer"><title>Trezor Fake Coin Explorer</title></head><body><header id="header"><nav class="navbar navbar-expand-lg"><div class="container"><a class="navbar-brand" href="/" title="Home"><span class="trezor-logo"></span><span style="padding-left: 140px;">Fake Coin Explorer</span></a><button class="navbar-toggler" type="button" data-bs-toggle="collapse" data-bs-target="#navbarSupportedContent" aria-controls="navbarSupportedContent" aria-expanded="false" aria-label="Toggle navigation"><span class="navbar-toggler-icon"></span></button><div class="collapse navbar-collapse" id="navbarSupportedContent"><ul class="navbar-nav m-md-auto"><li class="nav-item pe-xl-4"><a href="/blocks" class="nav-link">Blocks</a></li><li class="nav-item"><a href="/" class="nav-link">Status</a></li></ul><span class="navbar-form"><form class="d-flex" id="search" action="/search" method="get"><input name="q" type="text" class="form-control form-control-lg" placeholder="Search for block, transaction, address or xpub" focus="true"><button class="btn" type="submit"><span class="search-icon"></span></button></form></span></div></div></nav></header><main id="wrap"><div class="container"><h1>Error</h1><h4>No matching records found for &#39;1234&#39;</h4></div></main><footer id="footer"><div class="container"><nav class="navbar navbar-dark"><span class="navbar-nav"><a class="nav-link" href="https://satoshilabs.com/" target="_blank" rel="noopener noreferrer">Created by SatoshiLabs</a></span><span class="navbar-nav ml-md-auto"><a class="nav-link" href="https://trezor.io/terms-of-use" target="_blank" rel="noopener noreferrer">Terms of Use</a></span><span class="navbar-nav ml-md-auto d-md-flex d-none"><a class="nav-link" href="https://trezor.io/" target="_blank" rel="noopener noreferrer">Trezor</a></span><span class="navbar-nav ml-md-auto d-md-flex d-none"><a class="nav-link" href="https://trezor.io/trezor-suite" target="_blank" rel="noopener noreferrer">Suite</a></span><span class="navbar-nav ml-md-auto d-md-flex d-none"><a class="nav-link" href="https://trezor.io/support" target="_blank" rel="noopener noreferrer">Support</a></span><span class="navbar-nav ml-md-auto"><a class="nav-link" href="/sendtx">Send Transaction</a></span><span class="navbar-nav ml-md-auto d-lg-flex d-none"><a class="nav-link" href="https://trezor.io/compare" target="_blank" rel="noopener noreferrer">Don't have a Trezor? Get one!</a></span></nav></div></footer></body></html>`,
			},
		},
		{
			name:        "explorerSendTx",
			r:           newGetRequest(ts.URL + "/sendtx"),
			status:      http.StatusOK,
			contentType: "text/html; charset=utf-8",
			body: []string{
				`<!doctype html><html lang="en"><head><meta charset="utf-8"><meta name="viewport" content="width=device-width,initial-scale=1.0,shrink-to-fit=no"><link href="https://cdn.jsdelivr.net/npm/bootstrap@5.2.2/dist/css/bootstrap.min.css" rel="stylesheet" integrity="sha384-Zenh87qX5JnK2Jl0vWa8Ck2rdkQ2Bzep5IDxbcnCeuOxjzrPF/et3URy9Bv1WTRi" crossorigin="anonymous"><link rel="stylesheet" href="/static/css/main.min.3.css"><script>var hasSecondary=false;</script><script src="https://cdn.jsdelivr.net/npm/bootstrap@5.2.2/dist/js/bootstrap.bundle.min.js" integrity="sha384-OERcA2EqjJCMA+/3y+gxIOqMEjwtxJY7qPCqsdltbNJuaOe923+mo//f6V8Qbsw3" crossorigin="anonymous"></script><script src="/static/js/main.min.3.js"></script><meta http-equiv="X-UA-Compatible" content="IE=edge"><meta name="description" content="Trezor Fake Coin Explorer"><title>Trezor Fake Coin Explorer</title></head><body><header id="header"><nav class="navbar navbar-expand-lg"><div class="container"><a class="navbar-brand" href="/" title="Home"><span class="trezor-logo"></span><span style="padding-left: 140px;">Fake Coin Explorer</span></a><button class="navbar-toggler" type="button" data-bs-toggle="collapse" data-bs-target="#navbarSupportedContent" aria-controls="navbarSupportedContent" aria-expanded="false" aria-label="Toggle navigation"><span class="navbar-toggler-icon"></span></button><div class="collapse navbar-collapse" id="navbarSupportedContent"><ul class="navbar-nav m-md-auto"><li class="nav-item pe-xl-4"><a href="/blocks" class="nav-link">Blocks</a></li><li class="nav-item"><a href="/" class="nav-link">Status</a></li></ul><span class="navbar-form"><form class="d-flex" id="search" action="/search" method="get"><input name="q" type="text" class="form-control form-control-lg" placeholder="Search for block, transaction, address or xpub" focus="true"><button class="btn" type="submit"><span class="search-icon"></span></button></form></span></div></div></nav></header><main id="wrap"><div class="container"><h1>Send Raw Transaction</h1><form method="POST" action="/sendtx"><div class="form-group"><label for="exampleFormControlTextarea1">Raw transaction data</label><textarea class="form-control" rows="8" name="hex"></textarea></div><div class="form-group mt-3"><button type="submit" class="btn btn-outline-secondary">Send</button></div></form></div></main><footer id="footer"><div class="container"><nav class="navbar navbar-dark"><span class="navbar-nav"><a class="nav-link" href="https://satoshilabs.com/" target="_blank" rel="noopener noreferrer">Created by SatoshiLabs</a></span><span class="navbar-nav ml-md-auto"><a class="nav-link" href="https://trezor.io/terms-of-use" target="_blank" rel="noopener noreferrer">Terms of Use</a></span><span class="navbar-nav ml-md-auto d-md-flex d-none"><a class="nav-link" href="https://trezor.io/" target="_blank" rel="noopener noreferrer">Trezor</a></span><span class="navbar-nav ml-md-auto d-md-flex d-none"><a class="nav-link" href="https://trezor.io/trezor-suite" target="_blank" rel="noopener noreferrer">Suite</a></span><span class="navbar-nav ml-md-auto d-md-flex d-none"><a class="nav-link" href="https://trezor.io/support" target="_blank" rel="noopener noreferrer">Support</a></span><span class="navbar-nav ml-md-auto"><a class="nav-link" href="/sendtx">Send Transaction</a></span><span class="navbar-nav ml-md-auto d-lg-flex d-none"><a class="nav-link" href="https://trezor.io/compare" target="_blank" rel="noopener noreferrer">Don't have a Trezor? Get one!</a></span></nav></div></footer></body></html>`,
			},
		},
		{
			name:        "explorerSendTx POST",
			r:           newPostFormRequest(ts.URL+"/sendtx", "hex", "12341234"),
			status:      http.StatusOK,
			contentType: "text/html; charset=utf-8",
			body: []string{
				`<!doctype html><html lang="en"><head><meta charset="utf-8"><meta name="viewport" content="width=device-width,initial-scale=1.0,shrink-to-fit=no"><link href="https://cdn.jsdelivr.net/npm/bootstrap@5.2.2/dist/css/bootstrap.min.css" rel="stylesheet" integrity="sha384-Zenh87qX5JnK2Jl0vWa8Ck2rdkQ2Bzep5IDxbcnCeuOxjzrPF/et3URy9Bv1WTRi" crossorigin="anonymous"><link rel="stylesheet" href="/static/css/main.min.3.css"><script>var hasSecondary=false;</script><script src="https://cdn.jsdelivr.net/npm/bootstrap@5.2.2/dist/js/bootstrap.bundle.min.js" integrity="sha384-OERcA2EqjJCMA+/3y+gxIOqMEjwtxJY7qPCqsdltbNJuaOe923+mo//f6V8Qbsw3" crossorigin="anonymous"></script><script src="/static/js/main.min.3.js"></script><meta http-equiv="X-UA-Compatible" content="IE=edge"><meta name="description" content="Trezor Fake Coin Explorer"><title>Trezor Fake Coin Explorer</title></head><body><header id="header"><nav class="navbar navbar-expand-lg"><div class="container"><a class="navbar-brand" href="/" title="Home"><span class="trezor-logo"></span><span style="padding-left: 140px;">Fake Coin Explorer</span></a><button class="navbar-toggler" type="button" data-bs-toggle="collapse" data-bs-target="#navbarSupportedContent" aria-controls="navbarSupportedContent" aria-expanded="false" aria-label="Toggle navigation"><span class="navbar-toggler-icon"></span></button><div class="collapse navbar-collapse" id="navbarSupportedContent"><ul class="navbar-nav m-md-auto"><li class="nav-item pe-xl-4"><a href="/blocks" class="nav-link">Blocks</a></li><li class="nav-item"><a href="/" class="nav-link">Status</a></li></ul><span class="navbar-form"><form class="d-flex" id="search" action="/search" method="get"><input name="q" type="text" class="form-control form-control-lg" placeholder="Search for block, transaction, address or xpub" focus="true"><button class="btn" type="submit"><span class="search-icon"></span></button></form></span></div></div></nav></header><main id="wrap"><div class="container"><h1>Send Raw Transaction</h1><form method="POST" action="/sendtx"><div class="form-group"><label for="exampleFormControlTextarea1">Raw transaction data</label><textarea class="form-control" rows="8" name="hex">12341234</textarea></div><div class="form-group mt-3"><button type="submit" class="btn btn-outline-secondary">Send</button></div></form><div class="alert alert-danger mt-3">Invalid data</div></div></main><footer id="footer"><div class="container"><nav class="navbar navbar-dark"><span class="navbar-nav"><a class="nav-link" href="https://satoshilabs.com/" target="_blank" rel="noopener noreferrer">Created by SatoshiLabs</a></span><span class="navbar-nav ml-md-auto"><a class="nav-link" href="https://trezor.io/terms-of-use" target="_blank" rel="noopener noreferrer">Terms of Use</a></span><span class="navbar-nav ml-md-auto d-md-flex d-none"><a class="nav-link" href="https://trezor.io/" target="_blank" rel="noopener noreferrer">Trezor</a></span><span class="navbar-nav ml-md-auto d-md-flex d-none"><a class="nav-link" href="https://trezor.io/trezor-suite" target="_blank" rel="noopener noreferrer">Suite</a></span><span class="navbar-nav ml-md-auto d-md-flex d-none"><a class="nav-link" href="https://trezor.io/support" target="_blank" rel="noopener noreferrer">Support</a></span><span class="navbar-nav ml-md-auto"><a class="nav-link" href="/sendtx">Send Transaction</a></span><span class="navbar-nav ml-md-auto d-lg-flex d-none"><a class="nav-link" href="https://trezor.io/compare" target="_blank" rel="noopener noreferrer">Don't have a Trezor? Get one!</a></span></nav></div></footer></body></html>`,
			},
		},
		{
			name:        "apiIndex",
			r:           newGetRequest(ts.URL + "/api"),
			status:      http.StatusOK,
			contentType: "application/json; charset=utf-8",
			body: []string{
				`{"blockbook":{"coin":"Fakecoin"`,
				`"bestHeight":225494`,
				`"decimals":8`,
				`"backend":{"chain":"fakecoin","blocks":2,"headers":2,"bestBlockHash":"00000000eb0443fd7dc4a1ed5c686a8e995057805f9a161d9a5a77a95e72b7b6"`,
				`"version":"001001","subversion":"/Fakecoin:0.0.1/"`,
			},
		},
		{
			name:        "apiBlockIndex",
			r:           newGetRequest(ts.URL + "/api/block-index/"),
			status:      http.StatusOK,
			contentType: "application/json; charset=utf-8",
			body: []string{
				`{"blockHash":"00000000eb0443fd7dc4a1ed5c686a8e995057805f9a161d9a5a77a95e72b7b6"}`,
			},
		},
		{
			name:        "apiTx v1",
			r:           newGetRequest(ts.URL + "/api/v1/tx/05e2e48aeabdd9b75def7b48d756ba304713c2aba7b522bf9dbc893fc4231b07"),
			status:      http.StatusOK,
			contentType: "application/json; charset=utf-8",
			body: []string{
				`{"txid":"05e2e48aeabdd9b75def7b48d756ba304713c2aba7b522bf9dbc893fc4231b07","vin":[{"txid":"effd9ef509383d536b1c8af5bf434c8efbf521a4f2befd4022bbd68694b4ac75","vout":2,"n":0,"scriptSig":{},"addresses":["2NEVv9LJmAnY99W1pFoc5UJjVdypBqdnvu1"],"value":"0.00009876"}],"vout":[{"value":"0.00009","n":0,"scriptPubKey":{"hex":"a914e921fc4912a315078f370d959f2c4f7b6d2a683c87","addresses":["2NEVv9LJmAnY99W1pFoc5UJjVdypBqdnvu1"]},"spent":false}],"blockhash":"00000000eb0443fd7dc4a1ed5c686a8e995057805f9a161d9a5a77a95e72b7b6","blockheight":225494,"confirmations":1,"time":1521595678,"blocktime":1521595678,"valueOut":"0.00009","valueIn":"0.00009876","fees":"0.00000876","hex":""}`,
			},
		},
		{
			name:        "apiTx - not found v1",
			r:           newGetRequest(ts.URL + "/api/v1/tx/1232e48aeabdd9b75def7b48d756ba304713c2aba7b522bf9dbc893fc4231b07"),
			status:      http.StatusBadRequest,
			contentType: "application/json; charset=utf-8",
			body: []string{
				`{"error":"Transaction '1232e48aeabdd9b75def7b48d756ba304713c2aba7b522bf9dbc893fc4231b07' not found"}`,
			},
		},
		{
			name:        "apiTx v2",
			r:           newGetRequest(ts.URL + "/api/v2/tx/05e2e48aeabdd9b75def7b48d756ba304713c2aba7b522bf9dbc893fc4231b07"),
			status:      http.StatusOK,
			contentType: "application/json; charset=utf-8",
			body: []string{
				`{"txid":"05e2e48aeabdd9b75def7b48d756ba304713c2aba7b522bf9dbc893fc4231b07","vin":[{"txid":"effd9ef509383d536b1c8af5bf434c8efbf521a4f2befd4022bbd68694b4ac75","vout":2,"n":0,"addresses":["2NEVv9LJmAnY99W1pFoc5UJjVdypBqdnvu1"],"isAddress":true,"value":"9876"}],"vout":[{"value":"9000","n":0,"hex":"a914e921fc4912a315078f370d959f2c4f7b6d2a683c87","addresses":["2NEVv9LJmAnY99W1pFoc5UJjVdypBqdnvu1"],"isAddress":true}],"blockHash":"00000000eb0443fd7dc4a1ed5c686a8e995057805f9a161d9a5a77a95e72b7b6","blockHeight":225494,"confirmations":1,"blockTime":1521595678,"value":"9000","valueIn":"9876","fees":"876"}`,
			},
		},
		{
			name:        "apiTx - not found v2",
			r:           newGetRequest(ts.URL + "/api/v2/tx/1232e48aeabdd9b75def7b48d756ba304713c2aba7b522bf9dbc893fc4231b07"),
			status:      http.StatusBadRequest,
			contentType: "application/json; charset=utf-8",
			body: []string{
				`{"error":"Transaction '1232e48aeabdd9b75def7b48d756ba304713c2aba7b522bf9dbc893fc4231b07' not found"}`,
			},
		},
		{
			name:        "apiTxSpecific",
			r:           newGetRequest(ts.URL + "/api/tx-specific/00b2c06055e5e90e9c82bd4181fde310104391a7fa4f289b1704e5d90caa3840"),
			status:      http.StatusOK,
			contentType: "application/json; charset=utf-8",
			body: []string{
				`{"hex":"","txid":"00b2c06055e5e90e9c82bd4181fde310104391a7fa4f289b1704e5d90caa3840","version":0,"locktime":0,"vin":[],"vout":[{"ValueSat":100000000,"value":0,"n":0,"scriptPubKey":{"hex":"76a914010d39800f86122416e28f485029acf77507169288ac","addresses":null}},{"ValueSat":12345,"value":0,"n":1,"scriptPubKey":{"hex":"76a9148bdf0aa3c567aa5975c2e61321b8bebbe7293df688ac","addresses":null}},{"ValueSat":12345,"value":0,"n":2,"scriptPubKey":{"hex":"76a9148bdf0aa3c567aa5975c2e61321b8bebbe7293df688ac","addresses":null}}],"confirmations":2,"time":1521515026,"blocktime":1521515026}`,
			},
		},
		{
			name:        "apiFeeStats",
			r:           newGetRequest(ts.URL + "/api/v2/feestats/225494"),
			status:      http.StatusOK,
			contentType: "application/json; charset=utf-8",
			body: []string{
				`{"txCount":3,"totalFeesSat":"1284","averageFeePerKb":1398,"decilesFeePerKb":[155,155,155,155,1679,1679,1679,2361,2361,2361,2361]}`,
			},
		},
		{
			name:        "apiFiatRates all currencies",
			r:           newGetRequest(ts.URL + "/api/v2/tickers"),
			status:      http.StatusOK,
			contentType: "application/json; charset=utf-8",
			body: []string{
				`{"ts":1574380800,"rates":{"eur":7134.1,"usd":7914.5}}`,
			},
		},
		{
			name:        "apiFiatRates get last rate",
			r:           newGetRequest(ts.URL + "/api/v2/tickers?currency=usd"),
			status:      http.StatusOK,
			contentType: "application/json; charset=utf-8",
			body: []string{
				`{"ts":1574380800,"rates":{"usd":7914.5}}`,
			},
		},
		{
			name:        "apiFiatRates get rate by exact timestamp",
			r:           newGetRequest(ts.URL + "/api/v2/tickers?currency=usd&timestamp=1521545531"),
			status:      http.StatusOK,
			contentType: "application/json; charset=utf-8",
			body: []string{
				`{"ts":1521590400,"rates":{"usd":2001}}`,
			},
		},
		{
			name:        "apiFiatRates incorrect timestamp",
			r:           newGetRequest(ts.URL + "/api/v2/tickers?currency=usd&timestamp=yesterday"),
			status:      http.StatusBadRequest,
			contentType: "application/json; charset=utf-8",
			body: []string{
				`{"error":"Parameter 'timestamp' is not a valid Unix timestamp."}`,
			},
		},
		{
			name:        "apiFiatRates future timestamp",
			r:           newGetRequest(ts.URL + "/api/v2/tickers?currency=usd&timestamp=7980386400"),
			status:      http.StatusOK,
			contentType: "application/json; charset=utf-8",
			body: []string{
				`{"ts":7980386400,"rates":{"usd":-1}}`,
			},
		},
		{
			name:        "apiFiatRates future timestamp, all currencies",
			r:           newGetRequest(ts.URL + "/api/v2/tickers?timestamp=7980386400"),
			status:      http.StatusOK,
			contentType: "application/json; charset=utf-8",
			body: []string{
				`{"ts":7980386400,"rates":{}}`,
			},
		},
		{
			name:        "apiFiatRates get EUR rate (exact timestamp)",
			r:           newGetRequest(ts.URL + "/api/v2/tickers?timestamp=1574344800&currency=eur"),
			status:      http.StatusOK,
			contentType: "application/json; charset=utf-8",
			body: []string{
				`{"ts":1574380800,"rates":{"eur":7134.1}`,
			},
		},
		{
			name:        "apiMultiFiatRates all currencies",
			r:           newGetRequest(ts.URL + "/api/v2/multi-tickers?timestamp=1574344800,1521677000"),
			status:      http.StatusOK,
			contentType: "application/json; charset=utf-8",
			body: []string{
				`[{"ts":1574380800,"rates":{"eur":7134.1,"usd":7914.5}},{"ts":1521849600,"rates":{"eur":1303,"usd":2003}}]`,
			},
		},
		{
			name:        "apiMultiFiatRates get EUR rate",
			r:           newGetRequest(ts.URL + "/api/v2/multi-tickers?timestamp=1521545531,1574346615&currency=eur"),
			status:      http.StatusOK,
			contentType: "application/json; charset=utf-8",
			body: []string{
				`[{"ts":1521590400,"rates":{"eur":1301}},{"ts":1574380800,"rates":{"eur":7134.1}}]`,
			},
		},
		{
			name:        "apiFiatRates get closest rate",
			r:           newGetRequest(ts.URL + "/api/v2/tickers?timestamp=1357045200&currency=usd"),
			status:      http.StatusOK,
			contentType: "application/json; charset=utf-8",
			body: []string{
				`{"ts":1521504000,"rates":{"usd":2000}}`,
			},
		},
		{
			name:        "apiFiatRates get rate by block height",
			r:           newGetRequest(ts.URL + "/api/v2/tickers?block=225494&currency=usd"),
			status:      http.StatusOK,
			contentType: "application/json; charset=utf-8",
			body: []string{
				`{"ts":1521676800,"rates":{"usd":2002}}`,
			},
		},
		{
			name:        "apiFiatRates get rate for EUR",
			r:           newGetRequest(ts.URL + "/api/v2/tickers?timestamp=1574346615&currency=eur"),
			status:      http.StatusOK,
			contentType: "application/json; charset=utf-8",
			body: []string{
				`{"ts":1574380800,"rates":{"eur":7134.1}}`,
			},
		},
		{
			name:        "apiFiatRates get exact rate for an incorrect currency",
			r:           newGetRequest(ts.URL + "/api/v2/tickers?timestamp=1574346615&currency=does_not_exist"),
			status:      http.StatusOK,
			contentType: "application/json; charset=utf-8",
			body: []string{
				`{"ts":1574346615,"rates":{"does_not_exist":-1}}`,
			},
		},
		{
			name:        "apiTickerList",
			r:           newGetRequest(ts.URL + "/api/v2/tickers-list?timestamp=1574346615"),
			status:      http.StatusOK,
			contentType: "application/json; charset=utf-8",
			body: []string{
				`{"ts":1574380800,"available_currencies":["eur","usd"]}`,
			},
		},
		{
			name:        "apiAddress v1",
			r:           newGetRequest(ts.URL + "/api/v1/address/mv9uLThosiEnGRbVPS7Vhyw6VssbVRsiAw"),
			status:      http.StatusOK,
			contentType: "application/json; charset=utf-8",
			body: []string{
				`{"page":1,"totalPages":1,"itemsOnPage":1000,"addrStr":"mv9uLThosiEnGRbVPS7Vhyw6VssbVRsiAw","balance":"0","totalReceived":"12345.67890123","totalSent":"12345.67890123","unconfirmedBalance":"0","unconfirmedTxApperances":0,"txApperances":2,"transactions":["7c3be24063f268aaa1ed81b64776798f56088757641a34fb156c4f51ed2e9d25","effd9ef509383d536b1c8af5bf434c8efbf521a4f2befd4022bbd68694b4ac75"]}`,
			},
		},
		{
			name:        "apiAddress v2",
			r:           newGetRequest(ts.URL + "/api/v2/address/mv9uLThosiEnGRbVPS7Vhyw6VssbVRsiAw"),
			status:      http.StatusOK,
			contentType: "application/json; charset=utf-8",
			body: []string{
				`{"page":1,"totalPages":1,"itemsOnPage":1000,"address":"mv9uLThosiEnGRbVPS7Vhyw6VssbVRsiAw","balance":"0","totalReceived":"1234567890123","totalSent":"1234567890123","unconfirmedBalance":"0","unconfirmedTxs":0,"txs":2,"txids":["7c3be24063f268aaa1ed81b64776798f56088757641a34fb156c4f51ed2e9d25","effd9ef509383d536b1c8af5bf434c8efbf521a4f2befd4022bbd68694b4ac75"]}`,
			},
		},
		{
			name:        "apiAddress v2 details=basic",
			r:           newGetRequest(ts.URL + "/api/v2/address/mv9uLThosiEnGRbVPS7Vhyw6VssbVRsiAw?details=basic"),
			status:      http.StatusOK,
			contentType: "application/json; charset=utf-8",
			body: []string{
				`{"address":"mv9uLThosiEnGRbVPS7Vhyw6VssbVRsiAw","balance":"0","totalReceived":"1234567890123","totalSent":"1234567890123","unconfirmedBalance":"0","unconfirmedTxs":0,"txs":2}`,
			},
		},
		{
			name:        "apiAddress v2 details=txs",
			r:           newGetRequest(ts.URL + "/api/v2/address/mv9uLThosiEnGRbVPS7Vhyw6VssbVRsiAw?details=txs"),
			status:      http.StatusOK,
			contentType: "application/json; charset=utf-8",
			body: []string{
				`{"page":1,"totalPages":1,"itemsOnPage":1000,"address":"mv9uLThosiEnGRbVPS7Vhyw6VssbVRsiAw","balance":"0","totalReceived":"1234567890123","totalSent":"1234567890123","unconfirmedBalance":"0","unconfirmedTxs":0,"txs":2,"transactions":[{"txid":"7c3be24063f268aaa1ed81b64776798f56088757641a34fb156c4f51ed2e9d25","vin":[{"txid":"effd9ef509383d536b1c8af5bf434c8efbf521a4f2befd4022bbd68694b4ac75","n":0,"addresses":["mv9uLThosiEnGRbVPS7Vhyw6VssbVRsiAw"],"isAddress":true,"isOwn":true,"value":"1234567890123"},{"txid":"00b2c06055e5e90e9c82bd4181fde310104391a7fa4f289b1704e5d90caa3840","vout":1,"n":1,"addresses":["mtGXQvBowMkBpnhLckhxhbwYK44Gs9eEtz"],"isAddress":true,"value":"12345"}],"vout":[{"value":"317283951061","n":0,"spent":true,"hex":"76a914ccaaaf374e1b06cb83118453d102587b4273d09588ac","addresses":["mzB8cYrfRwFRFAGTDzV8LkUQy5BQicxGhX"],"isAddress":true},{"value":"917283951061","n":1,"hex":"76a9148d802c045445df49613f6a70ddd2e48526f3701f88ac","addresses":["mtR97eM2HPWVM6c8FGLGcukgaHHQv7THoL"],"isAddress":true},{"value":"0","n":2,"hex":"6a072020f1686f6a20","addresses":["OP_RETURN 2020f1686f6a20"],"isAddress":false}],"blockHash":"00000000eb0443fd7dc4a1ed5c686a8e995057805f9a161d9a5a77a95e72b7b6","blockHeight":225494,"confirmations":1,"blockTime":1521595678,"value":"1234567902122","valueIn":"1234567902468","fees":"346"},{"txid":"effd9ef509383d536b1c8af5bf434c8efbf521a4f2befd4022bbd68694b4ac75","vin":[],"vout":[{"value":"1234567890123","n":0,"spent":true,"hex":"76a914a08eae93007f22668ab5e4a9c83c8cd1c325e3e088ac","addresses":["mv9uLThosiEnGRbVPS7Vhyw6VssbVRsiAw"],"isAddress":true,"isOwn":true},{"value":"1","n":1,"spent":true,"hex":"a91452724c5178682f70e0ba31c6ec0633755a3b41d987","addresses":["2MzmAKayJmja784jyHvRUW1bXPget1csRRG"],"isAddress":true},{"value":"9876","n":2,"spent":true,"hex":"a914e921fc4912a315078f370d959f2c4f7b6d2a683c87","addresses":["2NEVv9LJmAnY99W1pFoc5UJjVdypBqdnvu1"],"isAddress":true}],"blockHash":"0000000076fbbed90fd75b0e18856aa35baa984e9c9d444cf746ad85e94e2997","blockHeight":225493,"confirmations":2,"blockTime":1521515026,"value":"1234567900000","valueIn":"0","fees":"0"}]}`,
			},
		},
		{
			name:        "apiAddress v2 missing address",
			r:           newGetRequest(ts.URL + "/api/v2/address/"),
			status:      http.StatusBadRequest,
			contentType: "application/json; charset=utf-8",
			body: []string{
				`{"error":"Missing address"}`,
			},
		},
		{
			name:        "apiXpub v2 default",
			r:           newGetRequest(ts.URL + "/api/v2/xpub/" + dbtestdata.Xpub),
			status:      http.StatusOK,
			contentType: "application/json; charset=utf-8",
			body: []string{
				`{"page":1,"totalPages":1,"itemsOnPage":1000,"address":"upub5E1xjDmZ7Hhej6LPpS8duATdKXnRYui7bDYj6ehfFGzWDZtmCmQkZhc3Zb7kgRLtHWd16QFxyP86JKL3ShZEBFX88aciJ3xyocuyhZZ8g6q","balance":"118641975500","totalReceived":"118641975501","totalSent":"1","unconfirmedBalance":"0","unconfirmedTxs":0,"txs":2,"addrTxCount":3,"txids":["3d90d15ed026dc45e19ffb52875ed18fa9e8012ad123d7f7212176e2b0ebdb71","effd9ef509383d536b1c8af5bf434c8efbf521a4f2befd4022bbd68694b4ac75"],"usedTokens":2,"tokens":[{"type":"XPUBAddress","name":"2N6utyMZfPNUb1Bk8oz7p2JqJrXkq83gegu","path":"m/49'/1'/33'/1/3","transfers":1,"decimals":8,"balance":"118641975500","totalReceived":"118641975500","totalSent":"0"}]}`,
			},
		},
		{
			name:        "apiXpub v2 tokens=used",
			r:           newGetRequest(ts.URL + "/api/v2/xpub/" + dbtestdata.Xpub + "?tokens=used"),
			status:      http.StatusOK,
			contentType: "application/json; charset=utf-8",
			body: []string{
				`{"page":1,"totalPages":1,"itemsOnPage":1000,"address":"upub5E1xjDmZ7Hhej6LPpS8duATdKXnRYui7bDYj6ehfFGzWDZtmCmQkZhc3Zb7kgRLtHWd16QFxyP86JKL3ShZEBFX88aciJ3xyocuyhZZ8g6q","balance":"118641975500","totalReceived":"118641975501","totalSent":"1","unconfirmedBalance":"0","unconfirmedTxs":0,"txs":2,"addrTxCount":3,"txids":["3d90d15ed026dc45e19ffb52875ed18fa9e8012ad123d7f7212176e2b0ebdb71","effd9ef509383d536b1c8af5bf434c8efbf521a4f2befd4022bbd68694b4ac75"],"usedTokens":2,"tokens":[{"type":"XPUBAddress","name":"2MzmAKayJmja784jyHvRUW1bXPget1csRRG","path":"m/49'/1'/33'/0/0","transfers":2,"decimals":8,"balance":"0","totalReceived":"1","totalSent":"1"},{"type":"XPUBAddress","name":"2N6utyMZfPNUb1Bk8oz7p2JqJrXkq83gegu","path":"m/49'/1'/33'/1/3","transfers":1,"decimals":8,"balance":"118641975500","totalReceived":"118641975500","totalSent":"0"}]}`,
			},
		},
		{
			name:        "apiXpub v2 tokens=derived",
			r:           newGetRequest(ts.URL + "/api/v2/xpub/" + dbtestdata.Xpub + "?tokens=derived"),
			status:      http.StatusOK,
			contentType: "application/json; charset=utf-8",
			body: []string{
				`{"page":1,"totalPages":1,"itemsOnPage":1000,"address":"upub5E1xjDmZ7Hhej6LPpS8duATdKXnRYui7bDYj6ehfFGzWDZtmCmQkZhc3Zb7kgRLtHWd16QFxyP86JKL3ShZEBFX88aciJ3xyocuyhZZ8g6q","balance":"118641975500","totalReceived":"118641975501","totalSent":"1","unconfirmedBalance":"0","unconfirmedTxs":0,"txs":2,"addrTxCount":3,"txids":["3d90d15ed026dc45e19ffb52875ed18fa9e8012ad123d7f7212176e2b0ebdb71","effd9ef509383d536b1c8af5bf434c8efbf521a4f2befd4022bbd68694b4ac75"],"usedTokens":2,"tokens":[{"type":"XPUBAddress","name":"2MzmAKayJmja784jyHvRUW1bXPget1csRRG","path":"m/49'/1'/33'/0/0","transfers":2,"decimals":8,"balance":"0","totalReceived":"1","totalSent":"1"},{"type":"XPUBAddress","name":"2MsYfbi6ZdVXLDNrYAQ11ja9Sd3otMk4Pmj","path":"m/49'/1'/33'/0/1","transfers":0,"decimals":8},{"type":"XPUBAddress","name":"2MuAZNAjLSo6RLFad2fvHSfgqBD7BoEVy4T","path":"m/49'/1'/33'/0/2","transfers":0,"decimals":8},{"type":"XPUBAddress","name":"2NEqKzw3BosGnBE9by5uaDy5QgwjHac4Zbg","path":"m/49'/1'/33'/0/3","transfers":0,"decimals":8},{"type":"XPUBAddress","name":"2Mw7vJNC8zUK6VNN4CEjtoTYmuNPLewxZzV","path":"m/49'/1'/33'/0/4","transfers":0,"decimals":8},{"type":"XPUBAddress","name":"2N1kvo97NFASPXiwephZUxE9PRXunjTxEc4","path":"m/49'/1'/33'/0/5","transfers":0,"decimals":8},{"type":"XPUBAddress","name":"2MuWrWMzoBt8VDFNvPmpJf42M1GTUs85fPx","path":"m/49'/1'/33'/0/6","transfers":0,"decimals":8},{"type":"XPUBAddress","name":"2MuVZ2Ca6Da9zmYynt49Rx7uikAgubGcymF","path":"m/49'/1'/33'/0/7","transfers":0,"decimals":8},{"type":"XPUBAddress","name":"2MzRGWDUmrPP9HwYu4B43QGCTLwoop5cExa","path":"m/49'/1'/33'/0/8","transfers":0,"decimals":8},{"type":"XPUBAddress","name":"2N5C9EEWJzyBXhpyPHqa3UNed73Amsi5b3L","path":"m/49'/1'/33'/0/9","transfers":0,"decimals":8},{"type":"XPUBAddress","name":"2MzNawz2zjwq1L85GDE3YydEJGJYfXxaWkk","path":"m/49'/1'/33'/0/10","transfers":0,"decimals":8},{"type":"XPUBAddress","name":"2N7NdeuAMgL57WE7QCeV2gTWi2Um8iAu5dA","path":"m/49'/1'/33'/0/11","transfers":0,"decimals":8},{"type":"XPUBAddress","name":"2N8JQEP6DSHEZHNsSDPA1gHMUq9YFndhkfV","path":"m/49'/1'/33'/0/12","transfers":0,"decimals":8},{"type":"XPUBAddress","name":"2Mvbn3YXqKZVpQKugaoQrfjSYPvz76RwZkC","path":"m/49'/1'/33'/0/13","transfers":0,"decimals":8},{"type":"XPUBAddress","name":"2N8MRNxCfwUY9TSW27X9ooGYtqgrGCfLRHx","path":"m/49'/1'/33'/0/14","transfers":0,"decimals":8},{"type":"XPUBAddress","name":"2N6HvwrHC113KYZAmCtJ9XJNWgaTcnFunCM","path":"m/49'/1'/33'/0/15","transfers":0,"decimals":8},{"type":"XPUBAddress","name":"2NEo3oNyHUoi7rmRWee7wki37jxPWsWCopJ","path":"m/49'/1'/33'/0/16","transfers":0,"decimals":8},{"type":"XPUBAddress","name":"2Mzm5KY8qdFbDHsQfy4akXbFvbR3FAwDuVo","path":"m/49'/1'/33'/0/17","transfers":0,"decimals":8},{"type":"XPUBAddress","name":"2NGMwftmQCogp6XZNGvgiybz3WZysvsJzqC","path":"m/49'/1'/33'/0/18","transfers":0,"decimals":8},{"type":"XPUBAddress","name":"2N3fJrrefndYjLGycvFFfYgevpZtcRKCkRD","path":"m/49'/1'/33'/0/19","transfers":0,"decimals":8},{"type":"XPUBAddress","name":"2N1T7TnHBwfdpBoyw53EGUL7vuJmb2mU6jF","path":"m/49'/1'/33'/0/20","transfers":0,"decimals":8},{"type":"XPUBAddress","name":"2MzSBtRWHbBjeUcu3H5VRDqkvz5sfmDxJKo","path":"m/49'/1'/33'/1/0","transfers":0,"decimals":8},{"type":"XPUBAddress","name":"2MtShtAJYb1afWduUTwF1SixJjan7urZKke","path":"m/49'/1'/33'/1/1","transfers":0,"decimals":8},{"type":"XPUBAddress","name":"2N3cP668SeqyBEr9gnB4yQEmU3VyxeRYith","path":"m/49'/1'/33'/1/2","transfers":0,"decimals":8},{"type":"XPUBAddress","name":"2N6utyMZfPNUb1Bk8oz7p2JqJrXkq83gegu","path":"m/49'/1'/33'/1/3","transfers":1,"decimals":8,"balance":"118641975500","totalReceived":"118641975500","totalSent":"0"},{"type":"XPUBAddress","name":"2NEzatauNhf9kPTwwj6ZfYKjUdy52j4hVUL","path":"m/49'/1'/33'/1/4","transfers":0,"decimals":8},{"type":"XPUBAddress","name":"2N4RjsDp4LBpkNqyF91aNjgpF9CwDwBkJZq","path":"m/49'/1'/33'/1/5","transfers":0,"decimals":8},{"type":"XPUBAddress","name":"2N8XygTmQc4NoBBPEy3yybnfCYhsxFtzPDY","path":"m/49'/1'/33'/1/6","transfers":0,"decimals":8},{"type":"XPUBAddress","name":"2N5BjBomZvb48sccK2vwLMiQ5ETKp1fdPVn","path":"m/49'/1'/33'/1/7","transfers":0,"decimals":8},{"type":"XPUBAddress","name":"2MybMwbZRPCGU3SMWPwQCpDkbcQFw5Hbwen","path":"m/49'/1'/33'/1/8","transfers":0,"decimals":8},{"type":"XPUBAddress","name":"2N7HexL4dyAQc7Th4iqcCW4hZuyiZsLWf74","path":"m/49'/1'/33'/1/9","transfers":0,"decimals":8},{"type":"XPUBAddress","name":"2NF6X5FDGWrQj4nQrfP6hA77zB5WAc1DGup","path":"m/49'/1'/33'/1/10","transfers":0,"decimals":8},{"type":"XPUBAddress","name":"2N4ZRPdvc7BVioBTohy4F6QtxreqcjNj26b","path":"m/49'/1'/33'/1/11","transfers":0,"decimals":8},{"type":"XPUBAddress","name":"2Mtfho1rLmevh4qTnkYWxZEFCWteDMtTcUF","path":"m/49'/1'/33'/1/12","transfers":0,"decimals":8},{"type":"XPUBAddress","name":"2NFUCphKYvmMcNZRZrF261mRX6iADVB9Qms","path":"m/49'/1'/33'/1/13","transfers":0,"decimals":8},{"type":"XPUBAddress","name":"2N5kBNMB8qgxE4Y4f8J19fScsE49J4aNvoJ","path":"m/49'/1'/33'/1/14","transfers":0,"decimals":8},{"type":"XPUBAddress","name":"2NANWCaefhCKdXMcW8NbZnnrFRDvhJN2wPy","path":"m/49'/1'/33'/1/15","transfers":0,"decimals":8},{"type":"XPUBAddress","name":"2NFHw7Yo2Bz8D2wGAYHW9qidbZFLpfJ72qB","path":"m/49'/1'/33'/1/16","transfers":0,"decimals":8},{"type":"XPUBAddress","name":"2NBDSsBgy5PpFniLCb1eAFHcSxgxwPSDsZa","path":"m/49'/1'/33'/1/17","transfers":0,"decimals":8},{"type":"XPUBAddress","name":"2NDWCSQHogc7sCuc2WoYt9PX2i2i6a5k6dX","path":"m/49'/1'/33'/1/18","transfers":0,"decimals":8},{"type":"XPUBAddress","name":"2N8vNyDP7iSDjm3BKpXrbDjAxyphqfvnJz8","path":"m/49'/1'/33'/1/19","transfers":0,"decimals":8},{"type":"XPUBAddress","name":"2N4tFKLurSbMusAyq1tv4tzymVjveAFV1Vb","path":"m/49'/1'/33'/1/20","transfers":0,"decimals":8},{"type":"XPUBAddress","name":"2NBx5WwjAr2cH6Yqrp3Vsf957HtRKwDUVdX","path":"m/49'/1'/33'/1/21","transfers":0,"decimals":8},{"type":"XPUBAddress","name":"2NBu1seHTaFhQxbcW5L5BkZzqFLGmZqpxsa","path":"m/49'/1'/33'/1/22","transfers":0,"decimals":8},{"type":"XPUBAddress","name":"2NCDLoea22jGsXuarfT1n2QyCUh6RFhAPnT","path":"m/49'/1'/33'/1/23","transfers":0,"decimals":8}]}`,
			},
		},
		{
			name:        "apiXpub v2 taproot descriptor tokens=derived",
			r:           newGetRequest(ts.URL + "/api/v2/xpub/" + url.QueryEscape(dbtestdata.TaprootDescriptor) + "?tokens=derived&gap=2"),
			status:      http.StatusOK,
			contentType: "application/json; charset=utf-8",
			body: []string{
				`{"page":1,"totalPages":1,"itemsOnPage":1000,"address":"tr([5c9e228d/86'/1'/0']tpubDC88gkaZi5HvJGxGDNLADkvtdpni3mLmx6vr2KnXmWMG8zfkBRggsxHVBkUpgcwPe2KKpkyvTJCdXHb1UHEWE64vczyyPQfHr1skBcsRedN/{0,1}/*)#4rqwxvej","balance":"0","totalReceived":"0","totalSent":"0","unconfirmedBalance":"0","unconfirmedTxs":0,"txs":0,"tokens":[{"type":"XPUBAddress","name":"tb1pswrqtykue8r89t9u4rprjs0gt4qzkdfuursfnvqaa3f2yql07zmq8s8a5u","path":"m/86'/1'/0'/0/0","transfers":0,"decimals":8},{"type":"XPUBAddress","name":"tb1p8tvmvsvhsee73rhym86wt435qrqm92psfsyhy6a3n5gw455znnpqm8wald","path":"m/86'/1'/0'/0/1","transfers":0,"decimals":8},{"type":"XPUBAddress","name":"tb1p537ddhyuydg5c2v75xxmn6ac64yz4xns2x0gpdcwj5vzzzgrywlqlqwk43","path":"m/86'/1'/0'/0/2","transfers":0,"decimals":8},{"type":"XPUBAddress","name":"tb1pn2d0yjeedavnkd8z8lhm566p0f2utm3lgvxrsdehnl94y34txmts5s7t4c","path":"m/86'/1'/0'/1/0","transfers":0,"decimals":8},{"type":"XPUBAddress","name":"tb1p0pnd6ue5vryymvd28aeq3kdz6rmsdjqrq6eespgtg8wdgnxjzjksujhq4u","path":"m/86'/1'/0'/1/1","transfers":0,"decimals":8},{"type":"XPUBAddress","name":"tb1p29gpmd96hhgf7wj2vs03ca7x2xx39g8t6e0p55h2d5ssqs4fsj8qtx00wc","path":"m/86'/1'/0'/1/2","transfers":0,"decimals":8}]}`,
			},
		},
		{
			name:        "apiXpub v2 details=basic",
			r:           newGetRequest(ts.URL + "/api/v2/xpub/" + dbtestdata.Xpub + "?details=basic"),
			status:      http.StatusOK,
			contentType: "application/json; charset=utf-8",
			body: []string{
				`{"address":"upub5E1xjDmZ7Hhej6LPpS8duATdKXnRYui7bDYj6ehfFGzWDZtmCmQkZhc3Zb7kgRLtHWd16QFxyP86JKL3ShZEBFX88aciJ3xyocuyhZZ8g6q","balance":"118641975500","totalReceived":"118641975501","totalSent":"1","unconfirmedBalance":"0","unconfirmedTxs":0,"txs":3,"addrTxCount":3,"usedTokens":2}`,
			},
		},
		{
			name:        "apiXpub v2 details=tokens?tokens=used",
			r:           newGetRequest(ts.URL + "/api/v2/xpub/" + dbtestdata.Xpub + "?details=tokens&tokens=used"),
			status:      http.StatusOK,
			contentType: "application/json; charset=utf-8",
			body: []string{
				`{"address":"upub5E1xjDmZ7Hhej6LPpS8duATdKXnRYui7bDYj6ehfFGzWDZtmCmQkZhc3Zb7kgRLtHWd16QFxyP86JKL3ShZEBFX88aciJ3xyocuyhZZ8g6q","balance":"118641975500","totalReceived":"118641975501","totalSent":"1","unconfirmedBalance":"0","unconfirmedTxs":0,"txs":3,"addrTxCount":3,"usedTokens":2,"tokens":[{"type":"XPUBAddress","name":"2MzmAKayJmja784jyHvRUW1bXPget1csRRG","path":"m/49'/1'/33'/0/0","transfers":2,"decimals":8},{"type":"XPUBAddress","name":"2N6utyMZfPNUb1Bk8oz7p2JqJrXkq83gegu","path":"m/49'/1'/33'/1/3","transfers":1,"decimals":8}]}`,
			},
		},
		{
			name:        "apiXpub v2 details=tokenBalances",
			r:           newGetRequest(ts.URL + "/api/v2/xpub/" + dbtestdata.Xpub + "?details=tokenBalances"),
			status:      http.StatusOK,
			contentType: "application/json; charset=utf-8",
			body: []string{
				`{"address":"upub5E1xjDmZ7Hhej6LPpS8duATdKXnRYui7bDYj6ehfFGzWDZtmCmQkZhc3Zb7kgRLtHWd16QFxyP86JKL3ShZEBFX88aciJ3xyocuyhZZ8g6q","balance":"118641975500","totalReceived":"118641975501","totalSent":"1","unconfirmedBalance":"0","unconfirmedTxs":0,"txs":3,"addrTxCount":3,"usedTokens":2,"tokens":[{"type":"XPUBAddress","name":"2N6utyMZfPNUb1Bk8oz7p2JqJrXkq83gegu","path":"m/49'/1'/33'/1/3","transfers":1,"decimals":8,"balance":"118641975500","totalReceived":"118641975500","totalSent":"0"}]}`,
			},
		},
		{
			name:        "apiXpub v2 details=txs&tokens=derived&gap=5&from=225494&to=225494&pageSize=3",
			r:           newGetRequest(ts.URL + "/api/v2/xpub/" + dbtestdata.Xpub + "?details=txs&tokens=derived&gap=5&from=225494&to=225494&pageSize=3"),
			status:      http.StatusOK,
			contentType: "application/json; charset=utf-8",
			body: []string{
				`{"page":1,"totalPages":1,"itemsOnPage":3,"address":"upub5E1xjDmZ7Hhej6LPpS8duATdKXnRYui7bDYj6ehfFGzWDZtmCmQkZhc3Zb7kgRLtHWd16QFxyP86JKL3ShZEBFX88aciJ3xyocuyhZZ8g6q","balance":"118641975500","totalReceived":"118641975501","totalSent":"1","unconfirmedBalance":"0","unconfirmedTxs":0,"txs":2,"addrTxCount":3,"transactions":[{"txid":"3d90d15ed026dc45e19ffb52875ed18fa9e8012ad123d7f7212176e2b0ebdb71","vin":[{"txid":"7c3be24063f268aaa1ed81b64776798f56088757641a34fb156c4f51ed2e9d25","n":0,"addresses":["mzB8cYrfRwFRFAGTDzV8LkUQy5BQicxGhX"],"isAddress":true,"value":"317283951061"},{"txid":"effd9ef509383d536b1c8af5bf434c8efbf521a4f2befd4022bbd68694b4ac75","vout":1,"n":1,"addresses":["2MzmAKayJmja784jyHvRUW1bXPget1csRRG"],"isAddress":true,"isOwn":true,"value":"1"}],"vout":[{"value":"118641975500","n":0,"hex":"a91495e9fbe306449c991d314afe3c3567d5bf78efd287","addresses":["2N6utyMZfPNUb1Bk8oz7p2JqJrXkq83gegu"],"isAddress":true,"isOwn":true},{"value":"198641975500","n":1,"hex":"76a9143f8ba3fda3ba7b69f5818086e12223c6dd25e3c888ac","addresses":["mmJx9Y8ayz9h14yd9fgCW1bUKoEpkBAquP"],"isAddress":true}],"blockHash":"00000000eb0443fd7dc4a1ed5c686a8e995057805f9a161d9a5a77a95e72b7b6","blockHeight":225494,"confirmations":1,"blockTime":1521595678,"value":"317283951000","valueIn":"317283951062","fees":"62"}],"usedTokens":2,"tokens":[{"type":"XPUBAddress","name":"2MzmAKayJmja784jyHvRUW1bXPget1csRRG","path":"m/49'/1'/33'/0/0","transfers":2,"decimals":8,"balance":"0","totalReceived":"1","totalSent":"1"},{"type":"XPUBAddress","name":"2MsYfbi6ZdVXLDNrYAQ11ja9Sd3otMk4Pmj","path":"m/49'/1'/33'/0/1","transfers":0,"decimals":8},{"type":"XPUBAddress","name":"2MuAZNAjLSo6RLFad2fvHSfgqBD7BoEVy4T","path":"m/49'/1'/33'/0/2","transfers":0,"decimals":8},{"type":"XPUBAddress","name":"2NEqKzw3BosGnBE9by5uaDy5QgwjHac4Zbg","path":"m/49'/1'/33'/0/3","transfers":0,"decimals":8},{"type":"XPUBAddress","name":"2Mw7vJNC8zUK6VNN4CEjtoTYmuNPLewxZzV","path":"m/49'/1'/33'/0/4","transfers":0,"decimals":8},{"type":"XPUBAddress","name":"2N1kvo97NFASPXiwephZUxE9PRXunjTxEc4","path":"m/49'/1'/33'/0/5","transfers":0,"decimals":8},{"type":"XPUBAddress","name":"2MzSBtRWHbBjeUcu3H5VRDqkvz5sfmDxJKo","path":"m/49'/1'/33'/1/0","transfers":0,"decimals":8},{"type":"XPUBAddress","name":"2MtShtAJYb1afWduUTwF1SixJjan7urZKke","path":"m/49'/1'/33'/1/1","transfers":0,"decimals":8},{"type":"XPUBAddress","name":"2N3cP668SeqyBEr9gnB4yQEmU3VyxeRYith","path":"m/49'/1'/33'/1/2","transfers":0,"decimals":8},{"type":"XPUBAddress","name":"2N6utyMZfPNUb1Bk8oz7p2JqJrXkq83gegu","path":"m/49'/1'/33'/1/3","transfers":1,"decimals":8,"balance":"118641975500","totalReceived":"118641975500","totalSent":"0"},{"type":"XPUBAddress","name":"2NEzatauNhf9kPTwwj6ZfYKjUdy52j4hVUL","path":"m/49'/1'/33'/1/4","transfers":0,"decimals":8},{"type":"XPUBAddress","name":"2N4RjsDp4LBpkNqyF91aNjgpF9CwDwBkJZq","path":"m/49'/1'/33'/1/5","transfers":0,"decimals":8},{"type":"XPUBAddress","name":"2N8XygTmQc4NoBBPEy3yybnfCYhsxFtzPDY","path":"m/49'/1'/33'/1/6","transfers":0,"decimals":8},{"type":"XPUBAddress","name":"2N5BjBomZvb48sccK2vwLMiQ5ETKp1fdPVn","path":"m/49'/1'/33'/1/7","transfers":0,"decimals":8},{"type":"XPUBAddress","name":"2MybMwbZRPCGU3SMWPwQCpDkbcQFw5Hbwen","path":"m/49'/1'/33'/1/8","transfers":0,"decimals":8}]}`,
			},
		},
		{
			name:        "apiXpub v2 missing xpub",
			r:           newGetRequest(ts.URL + "/api/v2/xpub/"),
			status:      http.StatusBadRequest,
			contentType: "application/json; charset=utf-8",
			body: []string{
				`{"error":"Missing xpub"}`,
			},
		},
		{
			name:        "apiUtxo v1",
			r:           newGetRequest(ts.URL + "/api/v1/utxo/mtR97eM2HPWVM6c8FGLGcukgaHHQv7THoL"),
			status:      http.StatusOK,
			contentType: "application/json; charset=utf-8",
			body: []string{
				`[{"txid":"7c3be24063f268aaa1ed81b64776798f56088757641a34fb156c4f51ed2e9d25","vout":1,"amount":"9172.83951061","satoshis":917283951061,"height":225494,"confirmations":1}]`,
			},
		},
		{
			name:        "apiUtxo v2",
			r:           newGetRequest(ts.URL + "/api/v2/utxo/mtR97eM2HPWVM6c8FGLGcukgaHHQv7THoL"),
			status:      http.StatusOK,
			contentType: "application/json; charset=utf-8",
			body: []string{
				`[{"txid":"7c3be24063f268aaa1ed81b64776798f56088757641a34fb156c4f51ed2e9d25","vout":1,"value":"917283951061","height":225494,"confirmations":1}]`,
			},
		},
		{
			name:        "apiUtxo v2 xpub",
			r:           newGetRequest(ts.URL + "/api/v2/utxo/" + dbtestdata.Xpub),
			status:      http.StatusOK,
			contentType: "application/json; charset=utf-8",
			body: []string{
				`[{"txid":"3d90d15ed026dc45e19ffb52875ed18fa9e8012ad123d7f7212176e2b0ebdb71","vout":0,"value":"118641975500","height":225494,"confirmations":1,"address":"2N6utyMZfPNUb1Bk8oz7p2JqJrXkq83gegu","path":"m/49'/1'/33'/1/3"}]`,
			},
		},
		{
			name:        "apiUtxo v2 xpub",
			r:           newGetRequest(ts.URL + "/api/v2/utxo/" + url.QueryEscape(dbtestdata.TaprootDescriptor)),
			status:      http.StatusOK,
			contentType: "application/json; charset=utf-8",
			body: []string{
				`[]`,
			},
		},
		{
			name:        "apiBalanceHistory Addr2 v2",
			r:           newGetRequest(ts.URL + "/api/v2/balancehistory/mtGXQvBowMkBpnhLckhxhbwYK44Gs9eEtz"),
			status:      http.StatusOK,
			contentType: "application/json; charset=utf-8",
			body: []string{
				`[{"time":1521514800,"txs":1,"received":"24690","sent":"0","sentToSelf":"0","rates":{"eur":1301,"usd":2001}},{"time":1521594000,"txs":1,"received":"0","sent":"12345","sentToSelf":"0","rates":{"eur":1302,"usd":2002}}]`,
			},
		},
		{
			name:        "apiBalanceHistory Addr5 v2",
			r:           newGetRequest(ts.URL + "/api/v2/balancehistory/2NEVv9LJmAnY99W1pFoc5UJjVdypBqdnvu1"),
			status:      http.StatusOK,
			contentType: "application/json; charset=utf-8",
			body: []string{
				`[{"time":1521514800,"txs":1,"received":"9876","sent":"0","sentToSelf":"0","rates":{"eur":1301,"usd":2001}},{"time":1521594000,"txs":1,"received":"9000","sent":"9876","sentToSelf":"9000","rates":{"eur":1302,"usd":2002}}]`,
			},
		},
		{
			name:        "apiBalanceHistory Addr5 v2 fiatcurrency=eur",
			r:           newGetRequest(ts.URL + "/api/v2/balancehistory/2NEVv9LJmAnY99W1pFoc5UJjVdypBqdnvu1?fiatcurrency=eur"),
			status:      http.StatusOK,
			contentType: "application/json; charset=utf-8",
			body: []string{
				`[{"time":1521514800,"txs":1,"received":"9876","sent":"0","sentToSelf":"0","rates":{"eur":1301}},{"time":1521594000,"txs":1,"received":"9000","sent":"9876","sentToSelf":"9000","rates":{"eur":1302}}]`,
			},
		},
		{
			name:        "apiBalanceHistory Addr2 v2 from=1521504000&to=1521590400",
			r:           newGetRequest(ts.URL + "/api/v2/balancehistory/mtGXQvBowMkBpnhLckhxhbwYK44Gs9eEtz?from=1521504000&to=1521590400"),
			status:      http.StatusOK,
			contentType: "application/json; charset=utf-8",
			body: []string{
				`[{"time":1521514800,"txs":1,"received":"24690","sent":"0","sentToSelf":"0","rates":{"eur":1301,"usd":2001}}]`,
			},
		},
		{
			name:        "apiBalanceHistory xpub v2",
			r:           newGetRequest(ts.URL + "/api/v2/balancehistory/" + dbtestdata.Xpub),
			status:      http.StatusOK,
			contentType: "application/json; charset=utf-8",
			body: []string{
				`[{"time":1521514800,"txs":1,"received":"1","sent":"0","sentToSelf":"0","rates":{"eur":1301,"usd":2001}},{"time":1521594000,"txs":1,"received":"118641975500","sent":"1","sentToSelf":"118641975500","rates":{"eur":1302,"usd":2002}}]`,
			},
		},
		{
			name:        "apiBalanceHistory xpub v2 from=1521504000&to=1521590400",
			r:           newGetRequest(ts.URL + "/api/v2/balancehistory/" + dbtestdata.Xpub + "?from=1521504000&to=1521590400"),
			status:      http.StatusOK,
			contentType: "application/json; charset=utf-8",
			body: []string{
				`[{"time":1521514800,"txs":1,"received":"1","sent":"0","sentToSelf":"0","rates":{"eur":1301,"usd":2001}}]`,
			},
		},
		{
			name:        "apiBalanceHistory xpub v2 from=1521504000&to=1521590400&fiatcurrency=usd",
			r:           newGetRequest(ts.URL + "/api/v2/balancehistory/" + dbtestdata.Xpub + "?from=1521504000&to=1521590400&fiatcurrency=usd"),
			status:      http.StatusOK,
			contentType: "application/json; charset=utf-8",
			body: []string{
				`[{"time":1521514800,"txs":1,"received":"1","sent":"0","sentToSelf":"0","rates":{"usd":2001}}]`,
			},
		},
		{
			name:        "apiBalanceHistory xpub v2 from=1521590400",
			r:           newGetRequest(ts.URL + "/api/v2/balancehistory/" + dbtestdata.Xpub + "?from=1521590400"),
			status:      http.StatusOK,
			contentType: "application/json; charset=utf-8",
			body: []string{
				`[{"time":1521594000,"txs":1,"received":"118641975500","sent":"1","sentToSelf":"118641975500","rates":{"eur":1302,"usd":2002}}]`,
			},
		},
		{
			name:        "apiSendTx",
			r:           newGetRequest(ts.URL + "/api/v2/sendtx/1234567890"),
			status:      http.StatusBadRequest,
			contentType: "application/json; charset=utf-8",
			body: []string{
				`{"error":"Invalid data"}`,
			},
		},
		{
			name:        "apiSendTx POST",
			r:           newPostRequest(ts.URL+"/api/v2/sendtx/", "123456"),
			status:      http.StatusOK,
			contentType: "application/json; charset=utf-8",
			body: []string{
				`{"result":"9876"}`,
			},
		},
		{
			name:        "apiSendTx POST empty",
			r:           newPostRequest(ts.URL+"/api/v2/sendtx", ""),
			status:      http.StatusBadRequest,
			contentType: "application/json; charset=utf-8",
			body: []string{
				`{"error":"Missing tx blob"}`,
			},
		},
		{
			name:        "apiEstimateFee",
			r:           newGetRequest(ts.URL + "/api/estimatefee/123?conservative=false"),
			status:      http.StatusOK,
			contentType: "application/json; charset=utf-8",
			body: []string{
				`{"result":"0.00012299"}`,
			},
		},
		{
			name:        "apiGetBlock",
			r:           newGetRequest(ts.URL + "/api/v2/block/225493"),
			status:      http.StatusOK,
			contentType: "application/json; charset=utf-8",
			body: []string{
				`{"page":1,"totalPages":1,"itemsOnPage":1000,"hash":"0000000076fbbed90fd75b0e18856aa35baa984e9c9d444cf746ad85e94e2997","nextBlockHash":"00000000eb0443fd7dc4a1ed5c686a8e995057805f9a161d9a5a77a95e72b7b6","height":225493,"confirmations":2,"size":1234567,"time":1521515026,"version":0,"merkleRoot":"","nonce":"","bits":"","difficulty":"","txCount":2,"txs":[{"txid":"00b2c06055e5e90e9c82bd4181fde310104391a7fa4f289b1704e5d90caa3840","vin":[],"vout":[{"value":"100000000","n":0,"addresses":["mfcWp7DB6NuaZsExybTTXpVgWz559Np4Ti"],"isAddress":true},{"value":"12345","n":1,"spent":true,"addresses":["mtGXQvBowMkBpnhLckhxhbwYK44Gs9eEtz"],"isAddress":true},{"value":"12345","n":2,"addresses":["mtGXQvBowMkBpnhLckhxhbwYK44Gs9eEtz"],"isAddress":true}],"blockHash":"0000000076fbbed90fd75b0e18856aa35baa984e9c9d444cf746ad85e94e2997","blockHeight":225493,"confirmations":2,"blockTime":1521515026,"value":"100024690","valueIn":"0","fees":"0"},{"txid":"effd9ef509383d536b1c8af5bf434c8efbf521a4f2befd4022bbd68694b4ac75","vin":[],"vout":[{"value":"1234567890123","n":0,"spent":true,"addresses":["mv9uLThosiEnGRbVPS7Vhyw6VssbVRsiAw"],"isAddress":true},{"value":"1","n":1,"spent":true,"addresses":["2MzmAKayJmja784jyHvRUW1bXPget1csRRG"],"isAddress":true},{"value":"9876","n":2,"spent":true,"addresses":["2NEVv9LJmAnY99W1pFoc5UJjVdypBqdnvu1"],"isAddress":true}],"blockHash":"0000000076fbbed90fd75b0e18856aa35baa984e9c9d444cf746ad85e94e2997","blockHeight":225493,"confirmations":2,"blockTime":1521515026,"value":"1234567900000","valueIn":"0","fees":"0"}]}`,
			},
		},
		{
			name:        "apiGetRawBlock",
			r:           newGetRequest(ts.URL + "/api/v2/rawblock/225493"),
			status:      http.StatusOK,
			contentType: "application/json; charset=utf-8",
			body: []string{
				`{"hex":"00e0ff3fd42677a86f1515bafcf9802c1765e02226655a9b97fd44132602000000000000"}`,
			},
		},
	}
	performHttpTests(tests, t, ts)
}

func socketioTestsBitcoinType(t *testing.T, ts *httptest.Server) {
	type socketioReq struct {
		Method string        `json:"method"`
		Params []interface{} `json:"params"`
	}

	url := strings.Replace(ts.URL, "http://", "ws://", 1) + "/socket.io/"
	s, err := gosocketio.Dial(url, transport.GetDefaultWebsocketTransport())
	if err != nil {
		t.Fatal(err)
	}
	defer s.Close()

	tests := []struct {
		name string
		req  socketioReq
		want string
	}{
		{
			name: "socketio getInfo",
			req:  socketioReq{"getInfo", []interface{}{}},
			want: `{"result":{"blocks":225494,"testnet":true,"network":"fakecoin","subversion":"/Fakecoin:0.0.1/","coin_name":"Fakecoin","about":"Blockbook - blockchain indexer for Trezor Suite https://trezor.io/trezor-suite. Do not use for any other purpose."}}`,
		},
		{
			name: "socketio estimateFee",
			req:  socketioReq{"estimateFee", []interface{}{17}},
			want: `{"result":0.000034}`,
		},
		{
			name: "socketio estimateSmartFee",
			req:  socketioReq{"estimateSmartFee", []interface{}{19, true}},
			want: `{"result":0.000019}`,
		},
		{
			name: "socketio getAddressTxids",
			req: socketioReq{"getAddressTxids", []interface{}{
				[]string{"mtGXQvBowMkBpnhLckhxhbwYK44Gs9eEtz"},
				map[string]interface{}{
					"start":        2000000,
					"end":          0,
					"queryMempool": false,
				},
			}},
			want: `{"result":["7c3be24063f268aaa1ed81b64776798f56088757641a34fb156c4f51ed2e9d25","00b2c06055e5e90e9c82bd4181fde310104391a7fa4f289b1704e5d90caa3840"]}`,
		},
		{
			name: "socketio getAddressTxids limited range",
			req: socketioReq{"getAddressTxids", []interface{}{
				[]string{"mtGXQvBowMkBpnhLckhxhbwYK44Gs9eEtz"},
				map[string]interface{}{
					"start":        225494,
					"end":          225494,
					"queryMempool": false,
				},
			}},
			want: `{"result":["7c3be24063f268aaa1ed81b64776798f56088757641a34fb156c4f51ed2e9d25"]}`,
		},
		{
			name: "socketio getAddressHistory",
			req: socketioReq{"getAddressHistory", []interface{}{
				[]string{"mtGXQvBowMkBpnhLckhxhbwYK44Gs9eEtz"},
				map[string]interface{}{
					"start":        2000000,
					"end":          0,
					"queryMempool": false,
					"from":         0,
					"to":           5,
				},
			}},
			want: `{"result":{"totalCount":2,"items":[{"addresses":{"mtGXQvBowMkBpnhLckhxhbwYK44Gs9eEtz":{"inputIndexes":[1],"outputIndexes":[]}},"satoshis":-12345,"confirmations":1,"tx":{"hex":"","height":225494,"blockTimestamp":1521595678,"version":0,"hash":"7c3be24063f268aaa1ed81b64776798f56088757641a34fb156c4f51ed2e9d25","inputs":[{"txid":"effd9ef509383d536b1c8af5bf434c8efbf521a4f2befd4022bbd68694b4ac75","outputIndex":0,"script":"","sequence":0,"address":"mv9uLThosiEnGRbVPS7Vhyw6VssbVRsiAw","satoshis":1234567890123},{"txid":"00b2c06055e5e90e9c82bd4181fde310104391a7fa4f289b1704e5d90caa3840","outputIndex":1,"script":"","sequence":0,"address":"mtGXQvBowMkBpnhLckhxhbwYK44Gs9eEtz","satoshis":12345}],"inputSatoshis":1234567902468,"outputs":[{"satoshis":317283951061,"script":"76a914ccaaaf374e1b06cb83118453d102587b4273d09588ac","address":"mzB8cYrfRwFRFAGTDzV8LkUQy5BQicxGhX"},{"satoshis":917283951061,"script":"76a9148d802c045445df49613f6a70ddd2e48526f3701f88ac","address":"mtR97eM2HPWVM6c8FGLGcukgaHHQv7THoL"},{"satoshis":0,"script":"6a072020f1686f6a20","address":"OP_RETURN 2020f1686f6a20"}],"outputSatoshis":1234567902122,"feeSatoshis":346}},{"addresses":{"mtGXQvBowMkBpnhLckhxhbwYK44Gs9eEtz":{"inputIndexes":[],"outputIndexes":[1,2]}},"satoshis":24690,"confirmations":2,"tx":{"hex":"","height":225493,"blockTimestamp":1521515026,"version":0,"hash":"00b2c06055e5e90e9c82bd4181fde310104391a7fa4f289b1704e5d90caa3840","inputs":[],"outputs":[{"satoshis":100000000,"script":"76a914010d39800f86122416e28f485029acf77507169288ac","address":"mfcWp7DB6NuaZsExybTTXpVgWz559Np4Ti"},{"satoshis":12345,"script":"76a9148bdf0aa3c567aa5975c2e61321b8bebbe7293df688ac","address":"mtGXQvBowMkBpnhLckhxhbwYK44Gs9eEtz"},{"satoshis":12345,"script":"76a9148bdf0aa3c567aa5975c2e61321b8bebbe7293df688ac","address":"mtGXQvBowMkBpnhLckhxhbwYK44Gs9eEtz"}],"outputSatoshis":100024690}}]}}`,
		},
		{
			name: "socketio getBlockHeader",
			req:  socketioReq{"getBlockHeader", []interface{}{225493}},
			want: `{"result":{"hash":"0000000076fbbed90fd75b0e18856aa35baa984e9c9d444cf746ad85e94e2997","version":0,"confirmations":0,"height":0,"chainWork":"","nextHash":"","merkleRoot":"","time":0,"medianTime":0,"nonce":0,"bits":"","difficulty":0}}`,
		},
		{
			name: "socketio getDetailedTransaction",
			req:  socketioReq{"getDetailedTransaction", []interface{}{"3d90d15ed026dc45e19ffb52875ed18fa9e8012ad123d7f7212176e2b0ebdb71"}},
			want: `{"result":{"hex":"","height":225494,"blockTimestamp":1521595678,"version":0,"hash":"3d90d15ed026dc45e19ffb52875ed18fa9e8012ad123d7f7212176e2b0ebdb71","inputs":[{"txid":"7c3be24063f268aaa1ed81b64776798f56088757641a34fb156c4f51ed2e9d25","outputIndex":0,"script":"","sequence":0,"address":"mzB8cYrfRwFRFAGTDzV8LkUQy5BQicxGhX","satoshis":317283951061},{"txid":"effd9ef509383d536b1c8af5bf434c8efbf521a4f2befd4022bbd68694b4ac75","outputIndex":1,"script":"","sequence":0,"address":"2MzmAKayJmja784jyHvRUW1bXPget1csRRG","satoshis":1}],"inputSatoshis":317283951062,"outputs":[{"satoshis":118641975500,"script":"a91495e9fbe306449c991d314afe3c3567d5bf78efd287","address":"2N6utyMZfPNUb1Bk8oz7p2JqJrXkq83gegu"},{"satoshis":198641975500,"script":"76a9143f8ba3fda3ba7b69f5818086e12223c6dd25e3c888ac","address":"mmJx9Y8ayz9h14yd9fgCW1bUKoEpkBAquP"}],"outputSatoshis":317283951000,"feeSatoshis":62}}`,
		},
		{
			name: "socketio sendTransaction",
			req:  socketioReq{"sendTransaction", []interface{}{"010000000001019d64f0c72a0d206001decbffaa722eb1044534c"}},
			want: `{"error":{"message":"Invalid data"}}`,
		},
	}

	for _, tt := range tests {
		t.Run(tt.name, func(t *testing.T) {
			resp, err := s.Ack("message", tt.req, time.Second*3)
			if err != nil {
				t.Errorf("Socketio error %v", err)
			}
			if resp != tt.want {
				t.Errorf("got %v, want %v", resp, tt.want)
			}
		})
	}
}

func websocketTestsBitcoinType(t *testing.T, ts *httptest.Server) {
	type websocketReq struct {
		ID     string      `json:"id"`
		Method string      `json:"method"`
		Params interface{} `json:"params,omitempty"`
	}
	type websocketResp struct {
		ID string `json:"id"`
	}
	url := strings.Replace(ts.URL, "http://", "ws://", 1) + "/websocket"
	s, _, err := websocket.DefaultDialer.Dial(url, nil)
	if err != nil {
		t.Fatal(err)
	}
	defer s.Close()

	tests := []struct {
		name string
		req  websocketReq
		want string
	}{
		{
			name: "websocket getInfo",
			req: websocketReq{
				Method: "getInfo",
			},
			want: `{"id":"0","data":{"name":"Fakecoin","shortcut":"FAKE","decimals":8,"version":"unknown","bestHeight":225494,"bestHash":"00000000eb0443fd7dc4a1ed5c686a8e995057805f9a161d9a5a77a95e72b7b6","block0Hash":"","testnet":true,"backend":{"version":"001001","subversion":"/Fakecoin:0.0.1/"}}}`,
		},
		{
			name: "websocket getBlockHash",
			req: websocketReq{
				Method: "getBlockHash",
				Params: map[string]interface{}{
					"height": 225494,
				},
			},
			want: `{"id":"1","data":{"hash":"00000000eb0443fd7dc4a1ed5c686a8e995057805f9a161d9a5a77a95e72b7b6"}}`,
		},
		{
			name: "websocket getAccountInfo xpub txs",
			req: websocketReq{
				Method: "getAccountInfo",
				Params: map[string]interface{}{
					"descriptor": dbtestdata.Xpub,
					"details":    "txs",
				},
			},
			want: `{"id":"2","data":{"page":1,"totalPages":1,"itemsOnPage":25,"address":"upub5E1xjDmZ7Hhej6LPpS8duATdKXnRYui7bDYj6ehfFGzWDZtmCmQkZhc3Zb7kgRLtHWd16QFxyP86JKL3ShZEBFX88aciJ3xyocuyhZZ8g6q","balance":"118641975500","totalReceived":"118641975501","totalSent":"1","unconfirmedBalance":"0","unconfirmedTxs":0,"txs":2,"addrTxCount":3,"transactions":[{"txid":"3d90d15ed026dc45e19ffb52875ed18fa9e8012ad123d7f7212176e2b0ebdb71","vin":[{"txid":"7c3be24063f268aaa1ed81b64776798f56088757641a34fb156c4f51ed2e9d25","n":0,"addresses":["mzB8cYrfRwFRFAGTDzV8LkUQy5BQicxGhX"],"isAddress":true,"value":"317283951061"},{"txid":"effd9ef509383d536b1c8af5bf434c8efbf521a4f2befd4022bbd68694b4ac75","vout":1,"n":1,"addresses":["2MzmAKayJmja784jyHvRUW1bXPget1csRRG"],"isAddress":true,"isOwn":true,"value":"1"}],"vout":[{"value":"118641975500","n":0,"hex":"a91495e9fbe306449c991d314afe3c3567d5bf78efd287","addresses":["2N6utyMZfPNUb1Bk8oz7p2JqJrXkq83gegu"],"isAddress":true,"isOwn":true},{"value":"198641975500","n":1,"hex":"76a9143f8ba3fda3ba7b69f5818086e12223c6dd25e3c888ac","addresses":["mmJx9Y8ayz9h14yd9fgCW1bUKoEpkBAquP"],"isAddress":true}],"blockHash":"00000000eb0443fd7dc4a1ed5c686a8e995057805f9a161d9a5a77a95e72b7b6","blockHeight":225494,"confirmations":1,"blockTime":1521595678,"value":"317283951000","valueIn":"317283951062","fees":"62"},{"txid":"effd9ef509383d536b1c8af5bf434c8efbf521a4f2befd4022bbd68694b4ac75","vin":[],"vout":[{"value":"1234567890123","n":0,"spent":true,"hex":"76a914a08eae93007f22668ab5e4a9c83c8cd1c325e3e088ac","addresses":["mv9uLThosiEnGRbVPS7Vhyw6VssbVRsiAw"],"isAddress":true},{"value":"1","n":1,"spent":true,"hex":"a91452724c5178682f70e0ba31c6ec0633755a3b41d987","addresses":["2MzmAKayJmja784jyHvRUW1bXPget1csRRG"],"isAddress":true,"isOwn":true},{"value":"9876","n":2,"spent":true,"hex":"a914e921fc4912a315078f370d959f2c4f7b6d2a683c87","addresses":["2NEVv9LJmAnY99W1pFoc5UJjVdypBqdnvu1"],"isAddress":true}],"blockHash":"0000000076fbbed90fd75b0e18856aa35baa984e9c9d444cf746ad85e94e2997","blockHeight":225493,"confirmations":2,"blockTime":1521515026,"value":"1234567900000","valueIn":"0","fees":"0"}],"usedTokens":2,"tokens":[{"type":"XPUBAddress","name":"2MzmAKayJmja784jyHvRUW1bXPget1csRRG","path":"m/49'/1'/33'/0/0","transfers":2,"decimals":8,"balance":"0","totalReceived":"1","totalSent":"1"},{"type":"XPUBAddress","name":"2MsYfbi6ZdVXLDNrYAQ11ja9Sd3otMk4Pmj","path":"m/49'/1'/33'/0/1","transfers":0,"decimals":8},{"type":"XPUBAddress","name":"2MuAZNAjLSo6RLFad2fvHSfgqBD7BoEVy4T","path":"m/49'/1'/33'/0/2","transfers":0,"decimals":8},{"type":"XPUBAddress","name":"2NEqKzw3BosGnBE9by5uaDy5QgwjHac4Zbg","path":"m/49'/1'/33'/0/3","transfers":0,"decimals":8},{"type":"XPUBAddress","name":"2Mw7vJNC8zUK6VNN4CEjtoTYmuNPLewxZzV","path":"m/49'/1'/33'/0/4","transfers":0,"decimals":8},{"type":"XPUBAddress","name":"2N1kvo97NFASPXiwephZUxE9PRXunjTxEc4","path":"m/49'/1'/33'/0/5","transfers":0,"decimals":8},{"type":"XPUBAddress","name":"2MuWrWMzoBt8VDFNvPmpJf42M1GTUs85fPx","path":"m/49'/1'/33'/0/6","transfers":0,"decimals":8},{"type":"XPUBAddress","name":"2MuVZ2Ca6Da9zmYynt49Rx7uikAgubGcymF","path":"m/49'/1'/33'/0/7","transfers":0,"decimals":8},{"type":"XPUBAddress","name":"2MzRGWDUmrPP9HwYu4B43QGCTLwoop5cExa","path":"m/49'/1'/33'/0/8","transfers":0,"decimals":8},{"type":"XPUBAddress","name":"2N5C9EEWJzyBXhpyPHqa3UNed73Amsi5b3L","path":"m/49'/1'/33'/0/9","transfers":0,"decimals":8},{"type":"XPUBAddress","name":"2MzNawz2zjwq1L85GDE3YydEJGJYfXxaWkk","path":"m/49'/1'/33'/0/10","transfers":0,"decimals":8},{"type":"XPUBAddress","name":"2N7NdeuAMgL57WE7QCeV2gTWi2Um8iAu5dA","path":"m/49'/1'/33'/0/11","transfers":0,"decimals":8},{"type":"XPUBAddress","name":"2N8JQEP6DSHEZHNsSDPA1gHMUq9YFndhkfV","path":"m/49'/1'/33'/0/12","transfers":0,"decimals":8},{"type":"XPUBAddress","name":"2Mvbn3YXqKZVpQKugaoQrfjSYPvz76RwZkC","path":"m/49'/1'/33'/0/13","transfers":0,"decimals":8},{"type":"XPUBAddress","name":"2N8MRNxCfwUY9TSW27X9ooGYtqgrGCfLRHx","path":"m/49'/1'/33'/0/14","transfers":0,"decimals":8},{"type":"XPUBAddress","name":"2N6HvwrHC113KYZAmCtJ9XJNWgaTcnFunCM","path":"m/49'/1'/33'/0/15","transfers":0,"decimals":8},{"type":"XPUBAddress","name":"2NEo3oNyHUoi7rmRWee7wki37jxPWsWCopJ","path":"m/49'/1'/33'/0/16","transfers":0,"decimals":8},{"type":"XPUBAddress","name":"2Mzm5KY8qdFbDHsQfy4akXbFvbR3FAwDuVo","path":"m/49'/1'/33'/0/17","transfers":0,"decimals":8},{"type":"XPUBAddress","name":"2NGMwftmQCogp6XZNGvgiybz3WZysvsJzqC","path":"m/49'/1'/33'/0/18","transfers":0,"decimals":8},{"type":"XPUBAddress","name":"2N3fJrrefndYjLGycvFFfYgevpZtcRKCkRD","path":"m/49'/1'/33'/0/19","transfers":0,"decimals":8},{"type":"XPUBAddress","name":"2N1T7TnHBwfdpBoyw53EGUL7vuJmb2mU6jF","path":"m/49'/1'/33'/0/20","transfers":0,"decimals":8},{"type":"XPUBAddress","name":"2MzSBtRWHbBjeUcu3H5VRDqkvz5sfmDxJKo","path":"m/49'/1'/33'/1/0","transfers":0,"decimals":8},{"type":"XPUBAddress","name":"2MtShtAJYb1afWduUTwF1SixJjan7urZKke","path":"m/49'/1'/33'/1/1","transfers":0,"decimals":8},{"type":"XPUBAddress","name":"2N3cP668SeqyBEr9gnB4yQEmU3VyxeRYith","path":"m/49'/1'/33'/1/2","transfers":0,"decimals":8},{"type":"XPUBAddress","name":"2N6utyMZfPNUb1Bk8oz7p2JqJrXkq83gegu","path":"m/49'/1'/33'/1/3","transfers":1,"decimals":8,"balance":"118641975500","totalReceived":"118641975500","totalSent":"0"},{"type":"XPUBAddress","name":"2NEzatauNhf9kPTwwj6ZfYKjUdy52j4hVUL","path":"m/49'/1'/33'/1/4","transfers":0,"decimals":8},{"type":"XPUBAddress","name":"2N4RjsDp4LBpkNqyF91aNjgpF9CwDwBkJZq","path":"m/49'/1'/33'/1/5","transfers":0,"decimals":8},{"type":"XPUBAddress","name":"2N8XygTmQc4NoBBPEy3yybnfCYhsxFtzPDY","path":"m/49'/1'/33'/1/6","transfers":0,"decimals":8},{"type":"XPUBAddress","name":"2N5BjBomZvb48sccK2vwLMiQ5ETKp1fdPVn","path":"m/49'/1'/33'/1/7","transfers":0,"decimals":8},{"type":"XPUBAddress","name":"2MybMwbZRPCGU3SMWPwQCpDkbcQFw5Hbwen","path":"m/49'/1'/33'/1/8","transfers":0,"decimals":8},{"type":"XPUBAddress","name":"2N7HexL4dyAQc7Th4iqcCW4hZuyiZsLWf74","path":"m/49'/1'/33'/1/9","transfers":0,"decimals":8},{"type":"XPUBAddress","name":"2NF6X5FDGWrQj4nQrfP6hA77zB5WAc1DGup","path":"m/49'/1'/33'/1/10","transfers":0,"decimals":8},{"type":"XPUBAddress","name":"2N4ZRPdvc7BVioBTohy4F6QtxreqcjNj26b","path":"m/49'/1'/33'/1/11","transfers":0,"decimals":8},{"type":"XPUBAddress","name":"2Mtfho1rLmevh4qTnkYWxZEFCWteDMtTcUF","path":"m/49'/1'/33'/1/12","transfers":0,"decimals":8},{"type":"XPUBAddress","name":"2NFUCphKYvmMcNZRZrF261mRX6iADVB9Qms","path":"m/49'/1'/33'/1/13","transfers":0,"decimals":8},{"type":"XPUBAddress","name":"2N5kBNMB8qgxE4Y4f8J19fScsE49J4aNvoJ","path":"m/49'/1'/33'/1/14","transfers":0,"decimals":8},{"type":"XPUBAddress","name":"2NANWCaefhCKdXMcW8NbZnnrFRDvhJN2wPy","path":"m/49'/1'/33'/1/15","transfers":0,"decimals":8},{"type":"XPUBAddress","name":"2NFHw7Yo2Bz8D2wGAYHW9qidbZFLpfJ72qB","path":"m/49'/1'/33'/1/16","transfers":0,"decimals":8},{"type":"XPUBAddress","name":"2NBDSsBgy5PpFniLCb1eAFHcSxgxwPSDsZa","path":"m/49'/1'/33'/1/17","transfers":0,"decimals":8},{"type":"XPUBAddress","name":"2NDWCSQHogc7sCuc2WoYt9PX2i2i6a5k6dX","path":"m/49'/1'/33'/1/18","transfers":0,"decimals":8},{"type":"XPUBAddress","name":"2N8vNyDP7iSDjm3BKpXrbDjAxyphqfvnJz8","path":"m/49'/1'/33'/1/19","transfers":0,"decimals":8},{"type":"XPUBAddress","name":"2N4tFKLurSbMusAyq1tv4tzymVjveAFV1Vb","path":"m/49'/1'/33'/1/20","transfers":0,"decimals":8},{"type":"XPUBAddress","name":"2NBx5WwjAr2cH6Yqrp3Vsf957HtRKwDUVdX","path":"m/49'/1'/33'/1/21","transfers":0,"decimals":8},{"type":"XPUBAddress","name":"2NBu1seHTaFhQxbcW5L5BkZzqFLGmZqpxsa","path":"m/49'/1'/33'/1/22","transfers":0,"decimals":8},{"type":"XPUBAddress","name":"2NCDLoea22jGsXuarfT1n2QyCUh6RFhAPnT","path":"m/49'/1'/33'/1/23","transfers":0,"decimals":8}]}}`,
		},
		{
			name: "websocket getAccountInfo address",
			req: websocketReq{
				Method: "getAccountInfo",
				Params: map[string]interface{}{
					"descriptor": dbtestdata.Addr4,
					"details":    "txids",
				},
			},
			want: `{"id":"3","data":{"page":1,"totalPages":1,"itemsOnPage":25,"address":"2MzmAKayJmja784jyHvRUW1bXPget1csRRG","balance":"0","totalReceived":"1","totalSent":"1","unconfirmedBalance":"0","unconfirmedTxs":0,"txs":2,"txids":["3d90d15ed026dc45e19ffb52875ed18fa9e8012ad123d7f7212176e2b0ebdb71","effd9ef509383d536b1c8af5bf434c8efbf521a4f2befd4022bbd68694b4ac75"]}}`,
		},
		{
			name: "websocket getAccountInfo xpub gap",
			req: websocketReq{
				Method: "getAccountInfo",
				Params: map[string]interface{}{
					"descriptor": dbtestdata.Xpub,
					"details":    "tokens",
					"tokens":     "derived",
					"gap":        10,
				},
			},
			want: `{"id":"4","data":{"address":"upub5E1xjDmZ7Hhej6LPpS8duATdKXnRYui7bDYj6ehfFGzWDZtmCmQkZhc3Zb7kgRLtHWd16QFxyP86JKL3ShZEBFX88aciJ3xyocuyhZZ8g6q","balance":"118641975500","totalReceived":"118641975501","totalSent":"1","unconfirmedBalance":"0","unconfirmedTxs":0,"txs":3,"addrTxCount":3,"usedTokens":2,"tokens":[{"type":"XPUBAddress","name":"2MzmAKayJmja784jyHvRUW1bXPget1csRRG","path":"m/49'/1'/33'/0/0","transfers":2,"decimals":8},{"type":"XPUBAddress","name":"2MsYfbi6ZdVXLDNrYAQ11ja9Sd3otMk4Pmj","path":"m/49'/1'/33'/0/1","transfers":0,"decimals":8},{"type":"XPUBAddress","name":"2MuAZNAjLSo6RLFad2fvHSfgqBD7BoEVy4T","path":"m/49'/1'/33'/0/2","transfers":0,"decimals":8},{"type":"XPUBAddress","name":"2NEqKzw3BosGnBE9by5uaDy5QgwjHac4Zbg","path":"m/49'/1'/33'/0/3","transfers":0,"decimals":8},{"type":"XPUBAddress","name":"2Mw7vJNC8zUK6VNN4CEjtoTYmuNPLewxZzV","path":"m/49'/1'/33'/0/4","transfers":0,"decimals":8},{"type":"XPUBAddress","name":"2N1kvo97NFASPXiwephZUxE9PRXunjTxEc4","path":"m/49'/1'/33'/0/5","transfers":0,"decimals":8},{"type":"XPUBAddress","name":"2MuWrWMzoBt8VDFNvPmpJf42M1GTUs85fPx","path":"m/49'/1'/33'/0/6","transfers":0,"decimals":8},{"type":"XPUBAddress","name":"2MuVZ2Ca6Da9zmYynt49Rx7uikAgubGcymF","path":"m/49'/1'/33'/0/7","transfers":0,"decimals":8},{"type":"XPUBAddress","name":"2MzRGWDUmrPP9HwYu4B43QGCTLwoop5cExa","path":"m/49'/1'/33'/0/8","transfers":0,"decimals":8},{"type":"XPUBAddress","name":"2N5C9EEWJzyBXhpyPHqa3UNed73Amsi5b3L","path":"m/49'/1'/33'/0/9","transfers":0,"decimals":8},{"type":"XPUBAddress","name":"2MzNawz2zjwq1L85GDE3YydEJGJYfXxaWkk","path":"m/49'/1'/33'/0/10","transfers":0,"decimals":8},{"type":"XPUBAddress","name":"2MzSBtRWHbBjeUcu3H5VRDqkvz5sfmDxJKo","path":"m/49'/1'/33'/1/0","transfers":0,"decimals":8},{"type":"XPUBAddress","name":"2MtShtAJYb1afWduUTwF1SixJjan7urZKke","path":"m/49'/1'/33'/1/1","transfers":0,"decimals":8},{"type":"XPUBAddress","name":"2N3cP668SeqyBEr9gnB4yQEmU3VyxeRYith","path":"m/49'/1'/33'/1/2","transfers":0,"decimals":8},{"type":"XPUBAddress","name":"2N6utyMZfPNUb1Bk8oz7p2JqJrXkq83gegu","path":"m/49'/1'/33'/1/3","transfers":1,"decimals":8},{"type":"XPUBAddress","name":"2NEzatauNhf9kPTwwj6ZfYKjUdy52j4hVUL","path":"m/49'/1'/33'/1/4","transfers":0,"decimals":8},{"type":"XPUBAddress","name":"2N4RjsDp4LBpkNqyF91aNjgpF9CwDwBkJZq","path":"m/49'/1'/33'/1/5","transfers":0,"decimals":8},{"type":"XPUBAddress","name":"2N8XygTmQc4NoBBPEy3yybnfCYhsxFtzPDY","path":"m/49'/1'/33'/1/6","transfers":0,"decimals":8},{"type":"XPUBAddress","name":"2N5BjBomZvb48sccK2vwLMiQ5ETKp1fdPVn","path":"m/49'/1'/33'/1/7","transfers":0,"decimals":8},{"type":"XPUBAddress","name":"2MybMwbZRPCGU3SMWPwQCpDkbcQFw5Hbwen","path":"m/49'/1'/33'/1/8","transfers":0,"decimals":8},{"type":"XPUBAddress","name":"2N7HexL4dyAQc7Th4iqcCW4hZuyiZsLWf74","path":"m/49'/1'/33'/1/9","transfers":0,"decimals":8},{"type":"XPUBAddress","name":"2NF6X5FDGWrQj4nQrfP6hA77zB5WAc1DGup","path":"m/49'/1'/33'/1/10","transfers":0,"decimals":8},{"type":"XPUBAddress","name":"2N4ZRPdvc7BVioBTohy4F6QtxreqcjNj26b","path":"m/49'/1'/33'/1/11","transfers":0,"decimals":8},{"type":"XPUBAddress","name":"2Mtfho1rLmevh4qTnkYWxZEFCWteDMtTcUF","path":"m/49'/1'/33'/1/12","transfers":0,"decimals":8},{"type":"XPUBAddress","name":"2NFUCphKYvmMcNZRZrF261mRX6iADVB9Qms","path":"m/49'/1'/33'/1/13","transfers":0,"decimals":8}]}}`,
		},
		{
			name: "websocket getAccountUtxo",
			req: websocketReq{
				Method: "getAccountUtxo",
				Params: map[string]interface{}{
					"descriptor": dbtestdata.Addr1,
				},
			},
			want: `{"id":"5","data":[{"txid":"00b2c06055e5e90e9c82bd4181fde310104391a7fa4f289b1704e5d90caa3840","vout":0,"value":"100000000","height":225493,"confirmations":2}]}`,
		},
		{
			name: "websocket getAccountUtxo",
			req: websocketReq{
				Method: "getAccountUtxo",
				Params: map[string]interface{}{
					"descriptor": dbtestdata.Addr4,
				},
			},
			want: `{"id":"6","data":[]}`,
		},
		{
			name: "websocket getTransaction",
			req: websocketReq{
				Method: "getTransaction",
				Params: map[string]interface{}{
					"txid": dbtestdata.TxidB2T2,
				},
			},
			want: `{"id":"7","data":{"txid":"3d90d15ed026dc45e19ffb52875ed18fa9e8012ad123d7f7212176e2b0ebdb71","vin":[{"txid":"7c3be24063f268aaa1ed81b64776798f56088757641a34fb156c4f51ed2e9d25","n":0,"addresses":["mzB8cYrfRwFRFAGTDzV8LkUQy5BQicxGhX"],"isAddress":true,"value":"317283951061"},{"txid":"effd9ef509383d536b1c8af5bf434c8efbf521a4f2befd4022bbd68694b4ac75","vout":1,"n":1,"addresses":["2MzmAKayJmja784jyHvRUW1bXPget1csRRG"],"isAddress":true,"value":"1"}],"vout":[{"value":"118641975500","n":0,"hex":"a91495e9fbe306449c991d314afe3c3567d5bf78efd287","addresses":["2N6utyMZfPNUb1Bk8oz7p2JqJrXkq83gegu"],"isAddress":true},{"value":"198641975500","n":1,"hex":"76a9143f8ba3fda3ba7b69f5818086e12223c6dd25e3c888ac","addresses":["mmJx9Y8ayz9h14yd9fgCW1bUKoEpkBAquP"],"isAddress":true}],"blockHash":"00000000eb0443fd7dc4a1ed5c686a8e995057805f9a161d9a5a77a95e72b7b6","blockHeight":225494,"confirmations":1,"blockTime":1521595678,"value":"317283951000","valueIn":"317283951062","fees":"62"}}`,
		},
		{
			name: "websocket getTransaction",
			req: websocketReq{
				Method: "getTransaction",
				Params: map[string]interface{}{
					"txid": "not a tx",
				},
			},
			want: `{"id":"8","data":{"error":{"message":"Transaction 'not a tx' not found"}}}`,
		},
		{
			name: "websocket getTransactionSpecific",
			req: websocketReq{
				Method: "getTransactionSpecific",
				Params: map[string]interface{}{
					"txid": dbtestdata.TxidB2T2,
				},
			},
			want: `{"id":"9","data":{"hex":"","txid":"3d90d15ed026dc45e19ffb52875ed18fa9e8012ad123d7f7212176e2b0ebdb71","version":0,"locktime":0,"vin":[{"coinbase":"","txid":"7c3be24063f268aaa1ed81b64776798f56088757641a34fb156c4f51ed2e9d25","vout":0,"scriptSig":{"hex":""},"sequence":0,"addresses":null},{"coinbase":"","txid":"effd9ef509383d536b1c8af5bf434c8efbf521a4f2befd4022bbd68694b4ac75","vout":1,"scriptSig":{"hex":""},"sequence":0,"addresses":null}],"vout":[{"ValueSat":118641975500,"value":0,"n":0,"scriptPubKey":{"hex":"a91495e9fbe306449c991d314afe3c3567d5bf78efd287","addresses":null}},{"ValueSat":198641975500,"value":0,"n":1,"scriptPubKey":{"hex":"76a9143f8ba3fda3ba7b69f5818086e12223c6dd25e3c888ac","addresses":null}}],"confirmations":1,"time":1521595678,"blocktime":1521595678,"vsize":400}}`,
		},
		{
			name: "websocket estimateFee",
			req: websocketReq{
				Method: "estimateFee",
				Params: map[string]interface{}{
					"blocks": []int{2, 5, 10, 20},
					"specific": map[string]interface{}{
						"conservative": false,
						"txsize":       1234,
					},
				},
			},
			want: `{"id":"10","data":[{"feePerTx":"246","feePerUnit":"199"},{"feePerTx":"616","feePerUnit":"499"},{"feePerTx":"1233","feePerUnit":"999"},{"feePerTx":"2467","feePerUnit":"1999"}]}`,
		},
		{
			name: "websocket estimateFee second time, from cache",
			req: websocketReq{
				Method: "estimateFee",
				Params: map[string]interface{}{
					"blocks": []int{2, 5, 10, 20},
					"specific": map[string]interface{}{
						"conservative": false,
						"txsize":       1234,
					},
				},
			},
			want: `{"id":"11","data":[{"feePerTx":"246","feePerUnit":"199"},{"feePerTx":"616","feePerUnit":"499"},{"feePerTx":"1233","feePerUnit":"999"},{"feePerTx":"2467","feePerUnit":"1999"}]}`,
		},
		{
			name: "websocket sendTransaction",
			req: websocketReq{
				Method: "sendTransaction",
				Params: map[string]interface{}{
					"hex": "123456",
				},
			},
			want: `{"id":"12","data":{"result":"9876"}}`,
		},
		{
			name: "websocket subscribeNewBlock",
			req: websocketReq{
				Method: "subscribeNewBlock",
			},
			want: `{"id":"13","data":{"subscribed":true}}`,
		},
		{
			name: "websocket unsubscribeNewBlock",
			req: websocketReq{
				Method: "unsubscribeNewBlock",
			},
			want: `{"id":"14","data":{"subscribed":false}}`,
		},
		{
			name: "websocket subscribeAddresses",
			req: websocketReq{
				Method: "subscribeAddresses",
				Params: map[string]interface{}{
					"addresses": []string{dbtestdata.Addr1, dbtestdata.Addr2},
				},
			},
			want: `{"id":"15","data":{"subscribed":true}}`,
		},
		{
			name: "websocket unsubscribeAddresses",
			req: websocketReq{
				Method: "unsubscribeAddresses",
			},
			want: `{"id":"16","data":{"subscribed":false}}`,
		},
		{
			name: "websocket ping",
			req: websocketReq{
				Method: "ping",
			},
			want: `{"id":"17","data":{}}`,
		},
		{
			name: "websocket getCurrentFiatRates all currencies",
			req: websocketReq{
				Method: "getCurrentFiatRates",
				Params: map[string]interface{}{
					"currencies": []string{},
				},
			},
			want: `{"id":"18","data":{"ts":1574380800,"rates":{"eur":7134.1,"usd":7914.5}}}`,
		},
		{
			name: "websocket getCurrentFiatRates usd",
			req: websocketReq{
				Method: "getCurrentFiatRates",
				Params: map[string]interface{}{
					"currencies": []string{"usd"},
				},
			},
			want: `{"id":"19","data":{"ts":1574380800,"rates":{"usd":7914.5}}}`,
		},
		{
			name: "websocket getCurrentFiatRates eur",
			req: websocketReq{
				Method: "getCurrentFiatRates",
				Params: map[string]interface{}{
					"currencies": []string{"eur"},
				},
			},
			want: `{"id":"20","data":{"ts":1574380800,"rates":{"eur":7134.1}}}`,
		},
		{
			name: "websocket getCurrentFiatRates incorrect currency",
			req: websocketReq{
				Method: "getCurrentFiatRates",
				Params: map[string]interface{}{
					"currencies": []string{"does-not-exist"},
				},
			},
			want: `{"id":"21","data":{"error":{"message":"No tickers found!"}}}`,
		},
		{
			name: "websocket getFiatRatesForTimestamps missing date",
			req: websocketReq{
				Method: "getFiatRatesForTimestamps",
				Params: map[string]interface{}{
					"currencies": []string{"usd"},
				},
			},
			want: `{"id":"22","data":{"error":{"message":"No timestamps provided"}}}`,
		},
		{
			name: "websocket getFiatRatesForTimestamps incorrect date",
			req: websocketReq{
				Method: "getFiatRatesForTimestamps",
				Params: map[string]interface{}{
					"currencies": []string{"usd"},
					"timestamps": []string{"yesterday"},
				},
			},
			want: `{"id":"23","data":{"error":{"message":"json: cannot unmarshal string into Go struct field WsFiatRatesForTimestampsReq.timestamps of type int64"}}}`,
		},
		{
			name: "websocket getFiatRatesForTimestamps empty currency",
			req: websocketReq{
				Method: "getFiatRatesForTimestamps",
				Params: map[string]interface{}{
					"timestamps": []int64{7885693815},
					"currencies": []string{""},
				},
			},
			want: `{"id":"24","data":{"tickers":[{"ts":7885693815,"rates":{}}]}}`,
		},
		{
			name: "websocket getFiatRatesForTimestamps incorrect (future) date",
			req: websocketReq{
				Method: "getFiatRatesForTimestamps",
				Params: map[string]interface{}{
					"currencies": []string{"usd"},
					"timestamps": []int64{7885693815},
				},
			},
			want: `{"id":"25","data":{"tickers":[{"ts":7885693815,"rates":{"usd":-1}}]}}`,
		},
		{
			name: "websocket getFiatRatesForTimestamps exact date",
			req: websocketReq{
				Method: "getFiatRatesForTimestamps",
				Params: map[string]interface{}{
					"currencies": []string{"usd"},
					"timestamps": []int64{1574380800},
				},
			},
			want: `{"id":"26","data":{"tickers":[{"ts":1574380800,"rates":{"usd":7914.5}}]}}`,
		},
		{
			name: "websocket getFiatRatesForTimestamps closest date, eur",
			req: websocketReq{
				Method: "getFiatRatesForTimestamps",
				Params: map[string]interface{}{
					"currencies": []string{"eur"},
					"timestamps": []int64{1521507600},
				},
			},
			want: `{"id":"27","data":{"tickers":[{"ts":1521590400,"rates":{"eur":1301}}]}}`,
		},
		{
			name: "websocket getFiatRatesForTimestamps multiple timestamps usd",
			req: websocketReq{
				Method: "getFiatRatesForTimestamps",
				Params: map[string]interface{}{
					"currencies": []string{"usd"},
					"timestamps": []int64{1570346615, 1574346615},
				},
			},
			want: `{"id":"28","data":{"tickers":[{"ts":1574294400,"rates":{"usd":7814.5}},{"ts":1574380800,"rates":{"usd":7914.5}}]}}`,
		},
		{
			name: "websocket getFiatRatesForTimestamps multiple timestamps eur",
			req: websocketReq{
				Method: "getFiatRatesForTimestamps",
				Params: map[string]interface{}{
					"currencies": []string{"eur"},
					"timestamps": []int64{1570346615, 1574346615},
				},
			},
			want: `{"id":"29","data":{"tickers":[{"ts":1574294400,"rates":{"eur":7100}},{"ts":1574380800,"rates":{"eur":7134.1}}]}}`,
		},
		{
			name: "websocket getFiatRatesForTimestamps multiple timestamps with an error",
			req: websocketReq{
				Method: "getFiatRatesForTimestamps",
				Params: map[string]interface{}{
					"currencies": []string{"usd"},
					"timestamps": []int64{1570346615, 1574346615, 2000000000},
				},
			},
			want: `{"id":"30","data":{"tickers":[{"ts":1574294400,"rates":{"usd":7814.5}},{"ts":1574380800,"rates":{"usd":7914.5}},{"ts":2000000000,"rates":{"usd":-1}}]}}`,
		},
		{
			name: "websocket getFiatRatesForTimestamps multiple errors",
			req: websocketReq{
				Method: "getFiatRatesForTimestamps",
				Params: map[string]interface{}{
					"currencies": []string{"usd"},
					"timestamps": []int64{7832854800, 2000000000},
				},
			},
			want: `{"id":"31","data":{"tickers":[{"ts":7832854800,"rates":{"usd":-1}},{"ts":2000000000,"rates":{"usd":-1}}]}}`,
		},
		{
			name: "websocket getTickersList",
			req: websocketReq{
				Method: "getFiatRatesTickersList",
				Params: map[string]interface{}{
					"timestamp": 1570346615,
				},
			},
			want: `{"id":"32","data":{"ts":1574294400,"available_currencies":["eur","usd"]}}`,
		},
		{
			name: "websocket getBalanceHistory Addr2",
			req: websocketReq{
				Method: "getBalanceHistory",
				Params: map[string]interface{}{
					"descriptor": "mtGXQvBowMkBpnhLckhxhbwYK44Gs9eEtz",
				},
			},
			want: `{"id":"33","data":[{"time":1521514800,"txs":1,"received":"24690","sent":"0","sentToSelf":"0","rates":{"eur":1301,"usd":2001}},{"time":1521594000,"txs":1,"received":"0","sent":"12345","sentToSelf":"0","rates":{"eur":1302,"usd":2002}}]}`,
		},
		{
			name: "websocket getBalanceHistory xpub",
			req: websocketReq{
				Method: "getBalanceHistory",
				Params: map[string]interface{}{
					"descriptor": dbtestdata.Xpub,
				},
			},
			want: `{"id":"34","data":[{"time":1521514800,"txs":1,"received":"1","sent":"0","sentToSelf":"0","rates":{"eur":1301,"usd":2001}},{"time":1521594000,"txs":1,"received":"118641975500","sent":"1","sentToSelf":"118641975500","rates":{"eur":1302,"usd":2002}}]}`,
		},
		{
			name: "websocket getBalanceHistory xpub from=1521504000&to=1521590400 currencies=[usd]",
			req: websocketReq{
				Method: "getBalanceHistory",
				Params: map[string]interface{}{
					"descriptor": dbtestdata.Xpub,
					"from":       1521504000,
					"to":         1521590400,
					"currencies": []string{"usd"},
				},
			},
			want: `{"id":"35","data":[{"time":1521514800,"txs":1,"received":"1","sent":"0","sentToSelf":"0","rates":{"usd":2001}}]}`,
		},
		{
			name: "websocket getBalanceHistory xpub from=1521504000&to=1521590400 currencies=[usd, eur, incorrect]",
			req: websocketReq{
				Method: "getBalanceHistory",
				Params: map[string]interface{}{
					"descriptor": dbtestdata.Xpub,
					"from":       1521504000,
					"to":         1521590400,
					"currencies": []string{"usd", "eur", "incorrect"},
				},
			},
			want: `{"id":"36","data":[{"time":1521514800,"txs":1,"received":"1","sent":"0","sentToSelf":"0","rates":{"eur":1301,"incorrect":-1,"usd":2001}}]}`,
		},
		{
			name: "websocket getBalanceHistory xpub from=1521504000&to=1521590400 currencies=[]",
			req: websocketReq{
				Method: "getBalanceHistory",
				Params: map[string]interface{}{
					"descriptor": dbtestdata.Xpub,
					"from":       1521504000,
					"to":         1521590400,
					"currencies": []string{},
				},
			},
			want: `{"id":"37","data":[{"time":1521514800,"txs":1,"received":"1","sent":"0","sentToSelf":"0","rates":{"eur":1301,"usd":2001}}]}`,
		},
		{
			name: "websocket subscribeNewTransaction",
			req: websocketReq{
				Method: "subscribeNewTransaction",
			},
			want: `{"id":"38","data":{"subscribed":false,"message":"subscribeNewTransaction not enabled, use -enablesubnewtx flag to enable."}}`,
		},
		{
			name: "websocket unsubscribeNewTransaction",
			req: websocketReq{
				Method: "unsubscribeNewTransaction",
			},
			want: `{"id":"39","data":{"subscribed":false,"message":"unsubscribeNewTransaction not enabled, use -enablesubnewtx flag to enable."}}`,
		},
		{
			name: "websocket getBlock",
			req: websocketReq{
				Method: "getBlock",
				Params: map[string]interface{}{
					"id": "00000000eb0443fd7dc4a1ed5c686a8e995057805f9a161d9a5a77a95e72b7b6",
				},
			},
			want: `{"id":"40","data":{"error":{"message":"Not supported"}}}`,
		},
		{
			name: "websocket getMempoolFilters",
			req: websocketReq{
				Method: "getMempoolFilters",
				Params: map[string]interface{}{
					"scriptType": "",
				},
			},
			want: `{"id":"41","data":{}}`,
		},
		{
			name: "websocket getMempoolFilters invalid type",
			req: websocketReq{
				Method: "getMempoolFilters",
				Params: map[string]interface{}{
					"scriptType": "invalid",
				},
			},
			want: `{"id":"42","data":{"error":{"message":"Unsupported script filter invalid"}}}`,
		},
	}

	// send all requests at once
	for i, tt := range tests {
		t.Run(tt.name, func(t *testing.T) {
			tt.req.ID = strconv.Itoa(i)
			err = s.WriteJSON(tt.req)
			if err != nil {
				t.Fatal(err)
			}
		})
	}

	// wait for all responses
	done := make(chan struct{})

	go func() {
		defer close(done)
		for i := 0; i < len(tests); i++ {
			_, message, err := s.ReadMessage()
			if err != nil {
				t.Fatal(err)
			}
			var resp websocketResp
			err = json.Unmarshal(message, &resp)
			if err != nil {
				t.Fatal(err)
			}
			id, err := strconv.Atoi(resp.ID)
			if err != nil {
				t.Fatal(err)
			}
			got := strings.TrimSpace(string(message))
			if got != tests[id].want {
				t.Errorf("%s: got %v, want %v", tests[id].name, got, tests[id].want)
			} else {
				tests[id].want = "already checked, should not check twice"
			}
		}
	}()

	select {
	case <-done:
		break
	case <-time.After(time.Second * 10):
		t.Error("Timeout while waiting for websocket responses")
	}
}

// fixedTimeNow returns always 2022-09-15 12:43:56 UTC
func fixedTimeNow() time.Time {
	return time.Date(2022, 9, 15, 12, 43, 56, 0, time.UTC)
}

func setupChain(t *testing.T) (bchain.BlockChainParser, bchain.BlockChain) {
	timeNow = fixedTimeNow
	parser := btc.NewBitcoinParser(
		btc.GetChainParams("test"),
		&btc.Configuration{
			BlockAddressesToKeep:  1,
			XPubMagic:             70617039,
			XPubMagicSegwitP2sh:   71979618,
			XPubMagicSegwitNative: 73342198,
			Slip44:                1,
		})

	chain, err := dbtestdata.NewFakeBlockChain(parser)
	if err != nil {
		glog.Fatal("fakechain: ", err)
	}
	return parser, chain
}

func Test_PublicServer_BitcoinType(t *testing.T) {
<<<<<<< HEAD
	s, dbpath := setupPublicHTTPServer(t, false)
=======
	parser, chain := setupChain(t)

	s, dbpath := setupPublicHTTPServer(parser, chain, t, false)
>>>>>>> 52f86d2e
	defer closeAndDestroyPublicServer(t, s, dbpath)
	s.ConnectFullPublicInterface()
	// take the handler of the public server and pass it to the test server
	ts := httptest.NewServer(s.https.Handler)
	defer ts.Close()

	httpTestsBitcoinType(t, ts)
	socketioTestsBitcoinType(t, ts)
	websocketTestsBitcoinType(t, ts)
}

<<<<<<< HEAD
func httpTestsSpendingIndex(t *testing.T, ts *httptest.Server) {
=======
func httpTestsExtendedIndex(t *testing.T, ts *httptest.Server) {
>>>>>>> 52f86d2e
	tests := []struct {
		name        string
		r           *http.Request
		status      int
		contentType string
		body        []string
	}{
		{
			name:        "apiTx v2",
			r:           newGetRequest(ts.URL + "/api/v2/tx/7c3be24063f268aaa1ed81b64776798f56088757641a34fb156c4f51ed2e9d25"),
			status:      http.StatusOK,
			contentType: "application/json; charset=utf-8",
			body: []string{
				`{"txid":"7c3be24063f268aaa1ed81b64776798f56088757641a34fb156c4f51ed2e9d25","vin":[{"txid":"effd9ef509383d536b1c8af5bf434c8efbf521a4f2befd4022bbd68694b4ac75","n":0,"addresses":["mv9uLThosiEnGRbVPS7Vhyw6VssbVRsiAw"],"isAddress":true,"value":"1234567890123"},{"txid":"00b2c06055e5e90e9c82bd4181fde310104391a7fa4f289b1704e5d90caa3840","vout":1,"n":1,"addresses":["mtGXQvBowMkBpnhLckhxhbwYK44Gs9eEtz"],"isAddress":true,"value":"12345"}],"vout":[{"value":"317283951061","n":0,"spent":true,"spentTxId":"3d90d15ed026dc45e19ffb52875ed18fa9e8012ad123d7f7212176e2b0ebdb71","spentHeight":225494,"hex":"76a914ccaaaf374e1b06cb83118453d102587b4273d09588ac","addresses":["mzB8cYrfRwFRFAGTDzV8LkUQy5BQicxGhX"],"isAddress":true},{"value":"917283951061","n":1,"hex":"76a9148d802c045445df49613f6a70ddd2e48526f3701f88ac","addresses":["mtR97eM2HPWVM6c8FGLGcukgaHHQv7THoL"],"isAddress":true},{"value":"0","n":2,"hex":"6a072020f1686f6a20","addresses":["OP_RETURN 2020f1686f6a20"],"isAddress":false}],"blockHash":"00000000eb0443fd7dc4a1ed5c686a8e995057805f9a161d9a5a77a95e72b7b6","blockHeight":225494,"confirmations":1,"blockTime":1521595678,"value":"1234567902122","valueIn":"1234567902468","fees":"346"}`,
			},
		},
		{
			name:        "apiAddress v2 details=txs",
			r:           newGetRequest(ts.URL + "/api/v2/address/mv9uLThosiEnGRbVPS7Vhyw6VssbVRsiAw?details=txs"),
			status:      http.StatusOK,
			contentType: "application/json; charset=utf-8",
			body: []string{
				`{"page":1,"totalPages":1,"itemsOnPage":1000,"address":"mv9uLThosiEnGRbVPS7Vhyw6VssbVRsiAw","balance":"0","totalReceived":"1234567890123","totalSent":"1234567890123","unconfirmedBalance":"0","unconfirmedTxs":0,"txs":2,"transactions":[{"txid":"7c3be24063f268aaa1ed81b64776798f56088757641a34fb156c4f51ed2e9d25","vin":[{"txid":"effd9ef509383d536b1c8af5bf434c8efbf521a4f2befd4022bbd68694b4ac75","n":0,"addresses":["mv9uLThosiEnGRbVPS7Vhyw6VssbVRsiAw"],"isAddress":true,"isOwn":true,"value":"1234567890123"},{"txid":"00b2c06055e5e90e9c82bd4181fde310104391a7fa4f289b1704e5d90caa3840","vout":1,"n":1,"addresses":["mtGXQvBowMkBpnhLckhxhbwYK44Gs9eEtz"],"isAddress":true,"value":"12345"}],"vout":[{"value":"317283951061","n":0,"spent":true,"spentTxId":"3d90d15ed026dc45e19ffb52875ed18fa9e8012ad123d7f7212176e2b0ebdb71","spentHeight":225494,"hex":"76a914ccaaaf374e1b06cb83118453d102587b4273d09588ac","addresses":["mzB8cYrfRwFRFAGTDzV8LkUQy5BQicxGhX"],"isAddress":true},{"value":"917283951061","n":1,"hex":"76a9148d802c045445df49613f6a70ddd2e48526f3701f88ac","addresses":["mtR97eM2HPWVM6c8FGLGcukgaHHQv7THoL"],"isAddress":true},{"value":"0","n":2,"hex":"6a072020f1686f6a20","addresses":["OP_RETURN 2020f1686f6a20"],"isAddress":false}],"blockHash":"00000000eb0443fd7dc4a1ed5c686a8e995057805f9a161d9a5a77a95e72b7b6","blockHeight":225494,"confirmations":1,"blockTime":1521595678,"value":"1234567902122","valueIn":"1234567902468","fees":"346"},{"txid":"effd9ef509383d536b1c8af5bf434c8efbf521a4f2befd4022bbd68694b4ac75","vin":[],"vout":[{"value":"1234567890123","n":0,"spent":true,"spentTxId":"7c3be24063f268aaa1ed81b64776798f56088757641a34fb156c4f51ed2e9d25","spentHeight":225494,"hex":"76a914a08eae93007f22668ab5e4a9c83c8cd1c325e3e088ac","addresses":["mv9uLThosiEnGRbVPS7Vhyw6VssbVRsiAw"],"isAddress":true,"isOwn":true},{"value":"1","n":1,"spent":true,"spentTxId":"3d90d15ed026dc45e19ffb52875ed18fa9e8012ad123d7f7212176e2b0ebdb71","spentIndex":1,"spentHeight":225494,"hex":"a91452724c5178682f70e0ba31c6ec0633755a3b41d987","addresses":["2MzmAKayJmja784jyHvRUW1bXPget1csRRG"],"isAddress":true},{"value":"9876","n":2,"spent":true,"spentTxId":"05e2e48aeabdd9b75def7b48d756ba304713c2aba7b522bf9dbc893fc4231b07","spentHeight":225494,"hex":"a914e921fc4912a315078f370d959f2c4f7b6d2a683c87","addresses":["2NEVv9LJmAnY99W1pFoc5UJjVdypBqdnvu1"],"isAddress":true}],"blockHash":"0000000076fbbed90fd75b0e18856aa35baa984e9c9d444cf746ad85e94e2997","blockHeight":225493,"confirmations":2,"blockTime":1521515026,"value":"1234567900000","valueIn":"0","fees":"0"}]}`,
			},
		},
		{
			name:        "apiGetBlock",
			r:           newGetRequest(ts.URL + "/api/v2/block/225493"),
			status:      http.StatusOK,
			contentType: "application/json; charset=utf-8",
			body: []string{
				`{"page":1,"totalPages":1,"itemsOnPage":1000,"hash":"0000000076fbbed90fd75b0e18856aa35baa984e9c9d444cf746ad85e94e2997","nextBlockHash":"00000000eb0443fd7dc4a1ed5c686a8e995057805f9a161d9a5a77a95e72b7b6","height":225493,"confirmations":2,"size":1234567,"time":1521515026,"version":0,"merkleRoot":"","nonce":"","bits":"","difficulty":"","txCount":2,"txs":[{"txid":"00b2c06055e5e90e9c82bd4181fde310104391a7fa4f289b1704e5d90caa3840","vin":[],"vout":[{"value":"100000000","n":0,"addresses":["mfcWp7DB6NuaZsExybTTXpVgWz559Np4Ti"],"isAddress":true},{"value":"12345","n":1,"spent":true,"spentTxId":"7c3be24063f268aaa1ed81b64776798f56088757641a34fb156c4f51ed2e9d25","spentIndex":1,"spentHeight":225494,"addresses":["mtGXQvBowMkBpnhLckhxhbwYK44Gs9eEtz"],"isAddress":true},{"value":"12345","n":2,"addresses":["mtGXQvBowMkBpnhLckhxhbwYK44Gs9eEtz"],"isAddress":true}],"blockHash":"0000000076fbbed90fd75b0e18856aa35baa984e9c9d444cf746ad85e94e2997","blockHeight":225493,"confirmations":2,"blockTime":1521515026,"value":"100024690","valueIn":"0","fees":"0"},{"txid":"effd9ef509383d536b1c8af5bf434c8efbf521a4f2befd4022bbd68694b4ac75","vin":[],"vout":[{"value":"1234567890123","n":0,"spent":true,"spentTxId":"7c3be24063f268aaa1ed81b64776798f56088757641a34fb156c4f51ed2e9d25","spentHeight":225494,"addresses":["mv9uLThosiEnGRbVPS7Vhyw6VssbVRsiAw"],"isAddress":true},{"value":"1","n":1,"spent":true,"spentTxId":"3d90d15ed026dc45e19ffb52875ed18fa9e8012ad123d7f7212176e2b0ebdb71","spentIndex":1,"spentHeight":225494,"addresses":["2MzmAKayJmja784jyHvRUW1bXPget1csRRG"],"isAddress":true},{"value":"9876","n":2,"spent":true,"spentTxId":"05e2e48aeabdd9b75def7b48d756ba304713c2aba7b522bf9dbc893fc4231b07","spentHeight":225494,"addresses":["2NEVv9LJmAnY99W1pFoc5UJjVdypBqdnvu1"],"isAddress":true}],"blockHash":"0000000076fbbed90fd75b0e18856aa35baa984e9c9d444cf746ad85e94e2997","blockHeight":225493,"confirmations":2,"blockTime":1521515026,"value":"1234567900000","valueIn":"0","fees":"0"}]}`,
			},
		},
	}
	for _, tt := range tests {
		t.Run(tt.name, func(t *testing.T) {
			resp, err := http.DefaultClient.Do(tt.r)
			if err != nil {
				t.Fatal(err)
			}
			defer resp.Body.Close()
			if resp.StatusCode != tt.status {
				t.Errorf("StatusCode = %v, want %v", resp.StatusCode, tt.status)
			}
			if resp.Header["Content-Type"][0] != tt.contentType {
				t.Errorf("Content-Type = %v, want %v", resp.Header["Content-Type"][0], tt.contentType)
			}
			bb, err := ioutil.ReadAll(resp.Body)
			if err != nil {
				t.Fatal(err)
			}
			b := string(bb)
			for _, c := range tt.body {
				if !strings.Contains(b, c) {
					t.Errorf("got %v, want to contain %v", b, c)
					break
				}
			}
		})
	}
}

<<<<<<< HEAD
func Test_PublicServer_BitcoinType_SpendingIndex(t *testing.T) {
	s, dbpath := setupPublicHTTPServer(t, true)
=======
func Test_PublicServer_BitcoinType_ExtendedIndex(t *testing.T) {
	parser, chain := setupChain(t)

	s, dbpath := setupPublicHTTPServer(parser, chain, t, true)
>>>>>>> 52f86d2e
	defer closeAndDestroyPublicServer(t, s, dbpath)
	s.ConnectFullPublicInterface()
	// take the handler of the public server and pass it to the test server
	ts := httptest.NewServer(s.https.Handler)
	defer ts.Close()

<<<<<<< HEAD
	httpTestsSpendingIndex(t, ts)
=======
	httpTestsExtendedIndex(t, ts)
>>>>>>> 52f86d2e
}<|MERGE_RESOLUTION|>--- conflicted
+++ resolved
@@ -38,20 +38,12 @@
 	os.Exit(c)
 }
 
-<<<<<<< HEAD
-func setupRocksDB(t *testing.T, parser bchain.BlockChainParser, spendingIndex bool) (*db.RocksDB, *common.InternalState, string) {
-=======
-func setupRocksDB(parser bchain.BlockChainParser, chain bchain.BlockChain, t *testing.T, extendedIndex bool) (*db.RocksDB, *common.InternalState, string) {
->>>>>>> 52f86d2e
+func setupRocksDB(parser bchain.BlockChainParser, chain bchain.BlockChain, t *testing.T, spendingIndex bool) (*db.RocksDB, *common.InternalState, string) {
 	tmp, err := ioutil.TempDir("", "testdb")
 	if err != nil {
 		t.Fatal(err)
 	}
-<<<<<<< HEAD
 	d, err := db.NewRocksDB(tmp, 100000, -1, parser, nil, spendingIndex)
-=======
-	d, err := db.NewRocksDB(tmp, 100000, -1, parser, nil, extendedIndex)
->>>>>>> 52f86d2e
 	if err != nil {
 		t.Fatal(err)
 	}
@@ -100,48 +92,22 @@
 	return d, is, tmp
 }
 
-<<<<<<< HEAD
-func setupPublicHTTPServer(t *testing.T, spendingIndex bool) (*PublicServer, string) {
-	parser := btc.NewBitcoinParser(
-		btc.GetChainParams("test"),
-		&btc.Configuration{
-			BlockAddressesToKeep:  1,
-			XPubMagic:             70617039,
-			XPubMagicSegwitP2sh:   71979618,
-			XPubMagicSegwitNative: 73342198,
-			Slip44:                1,
-		})
-
-	d, is, path := setupRocksDB(t, parser, spendingIndex)
-=======
 var metrics *common.Metrics
 
-func setupPublicHTTPServer(parser bchain.BlockChainParser, chain bchain.BlockChain, t *testing.T, extendedIndex bool) (*PublicServer, string) {
-	d, is, path := setupRocksDB(parser, chain, t, extendedIndex)
->>>>>>> 52f86d2e
+func setupPublicHTTPServer(parser bchain.BlockChainParser, chain bchain.BlockChain, t *testing.T, spendingIndex bool) (*PublicServer, string) {
+	d, is, path := setupRocksDB(parser, chain, t, spendingIndex)
 	// setup internal state and match BestHeight to test data
 	is.Coin = "Fakecoin"
 	is.CoinLabel = "Fake Coin"
 	is.CoinShortcut = "FAKE"
 
-<<<<<<< HEAD
-	metrics, err := common.GetMetrics("Fakecoin" + strconv.FormatBool(spendingIndex))
-	if err != nil {
-		glog.Fatal("metrics: ", err)
-	}
-
-	chain, err := dbtestdata.NewFakeBlockChain(parser)
-	if err != nil {
-		glog.Fatal("fakechain: ", err)
-=======
 	var err error
 	// metrics can be setup only once
 	if metrics == nil {
-		metrics, err = common.GetMetrics("Fakecoin" + strconv.FormatBool(extendedIndex))
+		metrics, err = common.GetMetrics("Fakecoin" + strconv.FormatBool(spendingIndex))
 		if err != nil {
 			glog.Fatal("metrics: ", err)
 		}
->>>>>>> 52f86d2e
 	}
 
 	mempool, err := chain.CreateMempool(chain)
@@ -1579,13 +1545,9 @@
 }
 
 func Test_PublicServer_BitcoinType(t *testing.T) {
-<<<<<<< HEAD
-	s, dbpath := setupPublicHTTPServer(t, false)
-=======
 	parser, chain := setupChain(t)
 
 	s, dbpath := setupPublicHTTPServer(parser, chain, t, false)
->>>>>>> 52f86d2e
 	defer closeAndDestroyPublicServer(t, s, dbpath)
 	s.ConnectFullPublicInterface()
 	// take the handler of the public server and pass it to the test server
@@ -1597,11 +1559,7 @@
 	websocketTestsBitcoinType(t, ts)
 }
 
-<<<<<<< HEAD
 func httpTestsSpendingIndex(t *testing.T, ts *httptest.Server) {
-=======
-func httpTestsExtendedIndex(t *testing.T, ts *httptest.Server) {
->>>>>>> 52f86d2e
 	tests := []struct {
 		name        string
 		r           *http.Request
@@ -1665,24 +1623,15 @@
 	}
 }
 
-<<<<<<< HEAD
 func Test_PublicServer_BitcoinType_SpendingIndex(t *testing.T) {
-	s, dbpath := setupPublicHTTPServer(t, true)
-=======
-func Test_PublicServer_BitcoinType_ExtendedIndex(t *testing.T) {
 	parser, chain := setupChain(t)
 
 	s, dbpath := setupPublicHTTPServer(parser, chain, t, true)
->>>>>>> 52f86d2e
 	defer closeAndDestroyPublicServer(t, s, dbpath)
 	s.ConnectFullPublicInterface()
 	// take the handler of the public server and pass it to the test server
 	ts := httptest.NewServer(s.https.Handler)
 	defer ts.Close()
 
-<<<<<<< HEAD
 	httpTestsSpendingIndex(t, ts)
-=======
-	httpTestsExtendedIndex(t, ts)
->>>>>>> 52f86d2e
 }