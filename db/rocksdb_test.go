--- conflicted
+++ resolved
@@ -931,11 +931,7 @@
 					},
 				},
 			},
-<<<<<<< HEAD
 			rocksDB: &RocksDB{chainParser: parser, spendingIndex: false},
-=======
-			rocksDB: &RocksDB{chainParser: parser, extendedIndex: false},
->>>>>>> 52f86d2e
 		},
 		{
 			name: "2",
@@ -982,11 +978,7 @@
 					},
 				},
 			},
-<<<<<<< HEAD
 			rocksDB: &RocksDB{chainParser: parser, spendingIndex: false},
-=======
-			rocksDB: &RocksDB{chainParser: parser, extendedIndex: false},
->>>>>>> 52f86d2e
 		},
 		{
 			name: "empty address",
@@ -1011,11 +1003,7 @@
 					},
 				},
 			},
-<<<<<<< HEAD
 			rocksDB: &RocksDB{chainParser: parser, spendingIndex: false},
-=======
-			rocksDB: &RocksDB{chainParser: parser, extendedIndex: false},
->>>>>>> 52f86d2e
 		},
 		{
 			name: "empty",
@@ -1024,51 +1012,32 @@
 				Inputs:  []TxInput{},
 				Outputs: []TxOutput{},
 			},
-<<<<<<< HEAD
 			rocksDB: &RocksDB{chainParser: parser, spendingIndex: false},
 		},
 		{
 			name: "spendingIndex 1",
-			hex:  "e0390317a9149eb21980dc9d413d8eac27314938b9da920ee53e8705021918f2c017a91409f70b896169c37981d2b54b371df0d81a136a2c870501dd7e28c017a914e371782582a4addb541362c55565d2cdf56f6498870501a1e35ec0052fa9141d9ca71efa36d814424ea6ca1437e67287aebe348705012aadcac000b2c06055e5e90e9c82bd4181fde310104391a7fa4f289b1704e5d90caa38400081ce8685592ea91424fbc77cdc62702ade74dcf989c15e5d3f9240bc870501664894c02fa914afbfb74ee994c7d45f6698738bc4226d065266f7870501a1e35ec0effd9ef509383d536b1c8af5bf434c8efbf521a4f2befd4022bbd68694b4ac75ef17a1f4233276a914d2a37ce20ac9ec4f15dd05a7c6e8e9fbdb99850e88ac043b9943603376a9146b2044146a4438e6e5bfbc65f147afeb64d14fbb88ac05012a05f2007c3be24063f268aaa1ed81b64776798f56088757641a34fb156c4f51ed2e9d25a9956d8396f32a",
-			data: &TxAddresses{
-				Height: 12345,
-=======
-			rocksDB: &RocksDB{chainParser: parser, extendedIndex: false},
-		},
-		{
-			name: "extendedIndex 1",
 			hex:  "e0398241032ea9149eb21980dc9d413d8eac27314938b9da920ee53e8705021918f2c0c50c7ce2f5670fd52de738288299bd854a85ef1bb304f62f35ced1bd49a8a810002ea91409f70b896169c37981d2b54b371df0d81a136a2c870501dd7e28c0e96672c7fcc8da131427fcea7e841028614813496a56c11e8a6185c16861c495012ea914e371782582a4addb541362c55565d2cdf56f6498870501a1e35ec0ed308c72f9804dfeefdbb483ef8fd1e638180ad81d6b33f4b58d36d19162fa6d8106052fa9141d9ca71efa36d814424ea6ca1437e67287aebe348705012aadcac000b2c06055e5e90e9c82bd4181fde310104391a7fa4f289b1704e5d90caa38400081ce8685592ea91424fbc77cdc62702ade74dcf989c15e5d3f9240bc870501664894c02fa914afbfb74ee994c7d45f6698738bc4226d065266f7870501a1e35ec0effd9ef509383d536b1c8af5bf434c8efbf521a4f2befd4022bbd68694b4ac75ef17a1f4233276a914d2a37ce20ac9ec4f15dd05a7c6e8e9fbdb99850e88ac043b9943603376a9146b2044146a4438e6e5bfbc65f147afeb64d14fbb88ac05012a05f2007c3be24063f268aaa1ed81b64776798f56088757641a34fb156c4f51ed2e9d25a9956d8396f32a",
 			data: &TxAddresses{
 				Height: 12345,
 				VSize:  321,
->>>>>>> 52f86d2e
 				Inputs: []TxInput{
 					{
 						AddrDesc: addressToAddrDesc("2N7iL7AvS4LViugwsdjTB13uN4T7XhV1bCP", parser),
 						ValueSat: *big.NewInt(9011000000),
-<<<<<<< HEAD
-=======
 						Txid:     "c50c7ce2f5670fd52de738288299bd854a85ef1bb304f62f35ced1bd49a8a810",
 						Vout:     0,
->>>>>>> 52f86d2e
 					},
 					{
 						AddrDesc: addressToAddrDesc("2Mt9v216YiNBAzobeNEzd4FQweHrGyuRHze", parser),
 						ValueSat: *big.NewInt(8011000000),
-<<<<<<< HEAD
-=======
 						Txid:     "e96672c7fcc8da131427fcea7e841028614813496a56c11e8a6185c16861c495",
 						Vout:     1,
->>>>>>> 52f86d2e
 					},
 					{
 						AddrDesc: addressToAddrDesc("2NDyqJpHvHnqNtL1F9xAeCWMAW8WLJmEMyD", parser),
 						ValueSat: *big.NewInt(7011000000),
-<<<<<<< HEAD
-=======
 						Txid:     "ed308c72f9804dfeefdbb483ef8fd1e638180ad81d6b33f4b58d36d19162fa6d",
 						Vout:     134,
->>>>>>> 52f86d2e
 					},
 				},
 				Outputs: []TxOutput{
@@ -1106,7 +1075,6 @@
 					},
 				},
 			},
-<<<<<<< HEAD
 			rocksDB: &RocksDB{chainParser: parser, spendingIndex: true},
 		},
 		{
@@ -1114,16 +1082,7 @@
 			hex:  "baef9a1501000204d2020002162e010162fdd824a780cbb718eeb766eb05d83fdefc793a27082cd5e67f856d69798cf7db03e039",
 			data: &TxAddresses{
 				Height: 123456789,
-=======
-			rocksDB: &RocksDB{chainParser: parser, extendedIndex: true},
-		},
-		{
-			name: "extendedIndex empty address",
-			hex:  "baef9a152d01010204d2020002162e010162fdd824a780cbb718eeb766eb05d83fdefc793a27082cd5e67f856d69798cf7db03e039",
-			data: &TxAddresses{
-				Height: 123456789,
 				VSize:  45,
->>>>>>> 52f86d2e
 				Inputs: []TxInput{
 					{
 						AddrDesc: []byte(nil),
@@ -1145,11 +1104,7 @@
 					},
 				},
 			},
-<<<<<<< HEAD
 			rocksDB: &RocksDB{chainParser: parser, spendingIndex: true},
-=======
-			rocksDB: &RocksDB{chainParser: parser, extendedIndex: true},
->>>>>>> 52f86d2e
 		},
 	}
 	varBuf := make([]byte, maxPackedBigintBytes)
