--- conflicted
+++ resolved
@@ -14,40 +14,6 @@
     <div class="row body">
         <div class="col-md-5">
             <div class="row tx-in">
-<<<<<<< HEAD
-                <table class="table data-table">
-                    <tbody>
-                        {{- range $vin := $tx.Vin -}}
-                        <tr{{if $vin.IsOwn}} class="tx-own"{{end}}>
-                            <td>
-                                {{- if $vin.Txid -}}
-                                <a class="float-left text-muted" href="/tx/{{$vin.Txid}}" title="Outpoint {{$vin.Txid}},{{$vin.Vout}}">➡&nbsp;</a>
-                                {{- end -}}
-                                {{- range $a := $vin.Addresses -}}
-                                <span class="ellipsis tx-addr">
-                                    {{if and (ne $a $addr) $vin.IsAddress}}<a href="/address/{{$a}}">{{$a}}</a>{{else}}{{$a}}{{end}}
-                                </span>
-                                {{- else -}}
-                                <span class="tx-addr">{{- if $vin.Hex -}}Unparsed address{{- else -}}No Inputs (Newly Generated Coins){{- end -}}</span>
-                                {{- end -}}{{- if $vin.Addresses -}}
-                                <span class="tx-amt">
-                                    {{- if addressEquals $vin.Addresses "LelantusJoinSplit" -}}
-                                        Hidden
-                                    {{- else -}}
-                                        {{formatAmount $vin.ValueSat}} {{$cs}}
-                                    {{- end -}}
-                                </span>
-                                {{- end -}}
-                            </td>
-                        </tr>
-                        {{- else -}}
-                        <tr>
-                            <td>No Inputs</td>
-                        </tr>
-                        {{- end -}}
-                    </tbody>
-                </table>
-=======
                 {{range $vin := $tx.Vin}}
                 <div class="col-12{{if $vin.IsOwn}} tx-own{{end}}">
                     {{range $a := $vin.Addresses}}
@@ -60,49 +26,16 @@
                     {{if $vin.Txid}}
                     <a class="outpoint" href="/tx/{{$vin.Txid}}" tt="Outpoint {{$vin.Txid}},{{$vin.Vout}}">←</a>
                     {{end}}
-                    {{if $vin.Addresses}}{{amountSpan $vin.ValueSat $data "tx-amt copyable"}}{{end}}
+                    {{if $vin.Addresses}}{{- if addressEquals $vin.Addresses "LelantusJoinSplit" -}}Hidden{{- else -}}{{amountSpan $vin.ValueSat $data "tx-amt copyable"}}{{- end -}}{{end}}
                 </div>
                 {{else}}
                 <div class="col-12">No Inputs</div>
                 {{end}}
->>>>>>> 52f86d2e
             </div>
         </div>
         <div class="col-md-1 col-xs-12 text-center">&nbsp;<span class="octicon"></span></div>
         <div class="col-md-6">
             <div class="row tx-out">
-<<<<<<< HEAD
-                <table class="table data-table">
-                    <tbody>
-                        {{- range $vout := $tx.Vout -}}
-                        <tr{{if $vout.IsOwn}} class="tx-own"{{end}}>
-                            <td>
-                                {{- range $a := $vout.Addresses -}}
-                                <span class="ellipsis tx-addr">
-                                    {{- if and (ne $a $addr) $vout.IsAddress}}<a href="/address/{{$a}}">{{$a}}</a>{{else}}{{$a}}{{- end -}}
-                                </span>
-                                {{- else -}}
-                                <span class="tx-addr">Unparsed address</span>
-                                {{- end -}}
-                                <span class="tx-amt">
-                                    {{- if addressEquals $vout.Addresses "LelantusJMint" -}}
-                                        Hidden
-                                    {{- else -}}
-                                        {{formatAmount $vout.ValueSat}} {{$cs}} {{if $vout.Spent}}<a class="text-danger" href="{{if $vout.SpentTxID}}/tx/{{$vout.SpentTxID}}{{else}}/spending/{{$tx.Txid}}/{{$vout.N}}{{end}}" title="Spent">➡</a>{{else -}}
-                                        <span class="text-success" title="Unspent"> <b>×</b></span>
-                                        {{- end -}}
-                                    {{- end -}}
-                                </span>
-                            </td>
-                        </tr>
-                        {{- else -}}
-                        <tr>
-                            <td>No Outputs</td>
-                        </tr>
-                        {{- end -}}
-                    </tbody>
-                </table>
-=======
                 {{range $vout := $tx.Vout}}
                 <div class="col-12{{if $vout.IsOwn}} tx-own{{end}}">
                     {{range $a := $vout.Addresses}}
@@ -113,7 +46,11 @@
                     Unparsed address
                     {{end}}
                     <span class="tx-amt">
-                        {{amountSpan $vout.ValueSat $data "copyable"}}{{if $vout.Spent}}<a class="spent" href="{{if $vout.SpentTxID}}/tx/{{$vout.SpentTxID}}{{else}}/spending/{{$tx.Txid}}/{{$vout.N}}{{end}}" tt="Spent">→</a>{{else}}<span class="unspent" tt="Unspent">×</span>
+                        {{- if addressEquals $vout.Addresses "LelantusJMint" -}}
+                            Hidden
+                        {{- else -}}
+                            {{amountSpan $vout.ValueSat $data "copyable"}}{{if $vout.Spent}}<a class="spent" href="{{if $vout.SpentTxID}}/tx/{{$vout.SpentTxID}}{{else}}/spending/{{$tx.Txid}}/{{$vout.N}}{{end}}" tt="Spent">→</a>{{else}}<span class="unspent" tt="Unspent">×</span>
+                            {{- end -}}
                         {{end}}
                     </span>
                     </td>
@@ -121,7 +58,6 @@
                 {{else}}
                 <div class="col-12">No Outputs</div>
                 {{end}}
->>>>>>> 52f86d2e
             </div>
         </div>
     </div>
